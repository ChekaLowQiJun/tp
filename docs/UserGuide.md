--- conflicted
+++ resolved
@@ -978,17 +978,10 @@
 | **Assign Captain**                  | `assigncaptain pl/PLAYER_NAME` <br> e.g., `assigncaptain pl/John Doe`                                                                                                                             |
 | **Delete Player, Team or Position** | `delete [pl/PLAYER_NAME] [tm/TEAM_NAME] [ps/POSITION_NAME]`<br> e.g., `delete pl/James Ho`, `delete tm/u16`, `delete ps/LW`                                                                       |
 | **Unassign Injury from Player**     | `unassigninjury pl/PLAYER_NAME i/INJURY` <br> e.g., `unassigninjury pl/John Doe i/Ankle sprain`                                                                                                   |
-<<<<<<< HEAD
 | **Unassign Captain**                | `unassigncaptain pl/PLAYER_NAME` <br> e.g., `unassigncaptain pl/John Doe`                                                                                                                         |
 | **Edit**                            | `edit pl/PLAYER_NAME [n/NEW_PLAYER_NAME] [p/PHONE] [e/EMAIL] [a/ADDRESS] [t/TAG]…`<br> e.g.,`edit pl/John Doe n/James Lee e/jameslee@example.com`                                                 |
 | **Find**                            | `find KEYWORD [MORE_KEYWORDS]`<br> e.g., `find James Jake`                                                                                                                                        |
 | **List**                            | `list`                                                                                                                                                                                            |
-=======
-| **Strip Captain**                   | `stripcaptain pl/PLAYER_NAME` <br> e.g., `stripcaptain pl/John Doe`                                                                                                                               |
-| **Edit**                            | `edit pl/PLAYER_NAME [n/NEW_PLAYER_NAME] [p/PHONE] [e/EMAIL] [a/ADDRESS] [t/TAG]…`<br> e.g.,`edit pl/John Doe n/James Lee e/jameslee@example.com`                                  |
-| **Find**                            | `find KEYWORD [MORE_KEYWORDS]`<br> e.g., `find Johnny Jake`                                                                                                                                        |
-| **List Players**                            | `list`                                                                                                                                                                                            |
->>>>>>> 10dddea0
 | **List Captains**                   | `listcaptain`                                                                                                                                                                                     |
 | **List Teams**                      | `listteam`                                                                                                                                                                                        |
 | **List Positions**                  | `listposition`                                                                                                                                                                                    |
