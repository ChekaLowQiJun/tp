---
  layout: default.md
  title: "User Guide"
  pageNav: 3
---

# PlayBook User Guide

PlayBook (PB) is a **desktop app for semi-professional youth football coaches to manage their players' contacts, optimized for use via a Command Line Interface** (CLI) while still having the benefits of a Graphical User Interface (GUI). If you can type fast, PB can get your contact management tasks done faster than traditional GUI apps.

<!-- * Table of Contents -->

- [PlayBook User Guide](#playbook-user-guide)
  - [Quick start](#quick-start)
  - [Features](#features)
    - [Viewing help: `help`](#viewing-help-help)
    - [Adding a team: `addteam`](#adding-a-team-addteam)
    - [Adding a player: `add`](#adding-a-player-add)
    - [Assign player to team: `assignteam`](#assign-player-to-team-assignteam)
    - [Assign injury to player: `assigninjury`](#assign-injury-to-player-assigninjury)
    - [Unassign injury from player: `unassigninjury`](#unassign-injury-from-player-unassigninjury)
    - [Creating a new position: `newposition`](#creating-a-new-position-newposition)
    - [Assigning a position to player: `assignposition`](#assigning-a-position-to-player-assignposition)
    - [Assigning player as captain: 'makecaptain'](#assigning-player-as-captain-makecaptain)
    - [Unassigning player as captain: 'stripcaptain'](#unassigning-player-as-captain-stripcaptain)
    - [Listing all players: `list`](#listing-all-players-list)
    - [Listing all teams: `listteams`](#listing-all-teams-listteams)
    - [Listing all positions: `listposition`](#listing-all-positions-listposition)
    - [Listing all injured: `listinjured`](#listing-all-injured-players-listinjured)
    - [Listing all captains: `listcaptains`](#listing-all-captains-listcaptains)
    - [Editing a player: `edit`](#editing-a-player-edit)
    - [Locating players by name: `find`](#locating-players-by-name-find)
    - [Filtering players by team, injury and/or position: `filter`](#filtering-players-by-team-injury-andor-position-filter)
    - [Deleting a player: `delete`](#deleting-a-player-delete)
    - [Deleting a team: `deleteteam`](#deleting-a-team-deleteteam)
    - [Deleting a position: `deleteposition`](#deleting-a-position-deleteposition)
    - [Clearing all entries : `clear`](#clearing-all-entries--clear)
    - [Exiting the program : `exit`](#exiting-the-program--exit)
    - [Saving the data](#saving-the-data)
    - [Editing the data file](#editing-the-data-file)
    - [Archiving data files `[coming in v2.0]`](#archiving-data-files-coming-in-v20)
  - [FAQ](#faq)
  - [Known issues](#known-issues)
  - [Command summary](#command-summary)

<page-nav-print />

--------------------------------------------------------------------------------------------------------------------

## Quick start

1. Ensure you have Java `17` or above installed in your Computer.<br>
   **Mac users:** Ensure you have the precise JDK version prescribed [here](https://se-education.org/guides/tutorials/javaInstallationMac.html).

1. Download the latest `.jar` file from [here](https://github.com/AY2526S1-CS2103T-T13-3/tp/releases).

1. Copy the file to the folder you want to use as the _home folder_ for your PlayBook.

1. Open a command terminal, `cd` into the folder you put the jar file in, and use the `java -jar playbook.jar` command to run the application.<br>
   A GUI similar to the below should appear in a few seconds. Note how the app contains some sample data.<br>
   ![Ui](images/Ui.png)

1. Type the command in the command box and press Enter to execute it. e.g. typing **`help`** and pressing Enter will open the help window.<br>
   Some example commands you can try:

   * `list` : Lists all players.
   
   * `addteam tm/u16`: Adds a team named `u16` to the PlayBook.

   * `add pl/John Doe p/98765432 e/johnd@example.com a/John street, block 123, #01-01 tm/u16` : Adds a player named `John Doe` to the PlayBook (make sure to add the team `u16` first).

   * `newposition ps/LW` : Creates a new position named `LW` (Left Wing) in the PlayBook.

   * `assignposition pl/John Doe ps/LW` : Assigns the position `LW` to `John Doe` in the PlayBook.

   * `assigninjury pl/John Doe i/ACL` : Assigns an injury status of `ACL` to `John Doe` from the PlayBook. 

   * `delete pl/John Doe` : Deletes `John Doe` from the PlayBook.

   * `clear` : Deletes all players' contacts and teams from the PlayBook.

   * `exit` : Exits the app.

1. Refer to the [Features](#features) below for details of each command.

--------------------------------------------------------------------------------------------------------------------

## Features

<box type="info" seamless>

**Notes about the command format:**<br>

* Words in `UPPER_CASE` are the parameters to be supplied by the user.<br>
  e.g. in `add pl/PLAYER_NAME`, `PLAYER_NAME` is a parameter which can be used as `add pl/John Doe`.

* Items in square brackets are optional.<br>
  - e.g `pl/PLAYER_NAME [t/TAG]` can be used as `pl/John Doe t/friend` or as `pl/John Doe`.

* Items with `…`​ after them can be used multiple times including zero times.<br>
  e.g. `[t/TAG]…​` can be used as ` ` (i.e. 0 times), `t/friend`, `t/friend t/family` etc.

* Parameters can be in any order.<br>
  e.g. if the command specifies `pl/PLAYER_NAME p/PHONE_NUMBER`, `p/PHONE_NUMBER pl/PLAYER_NAME` is also acceptable.

* Extraneous parameters for commands that do not take in parameters (such as `help`, `list`, `exit` and `clear`) will be ignored.<br>
  e.g. if the command specifies `help 123`, it will be interpreted as `help`.

* If you are using a PDF version of this document, be careful when copying and pasting commands that span multiple lines as space characters surrounding line-breaks may be omitted when copied over to the application.
</box>

### Viewing help: `help`

Shows a message explaining how to access the help page.

![help message](images/helpMessage.png)

Format: `help`

### Adding a team: `addteam`

Adds a team to the PlayBook.

Format: `addteam tm/TEAM_NAME`

* `TEAM_NAME` must not be the same as an existing team in the PlayBook.
* `TEAM_NAME` should contain only alphanumeric characters, with no spaces.
* `TEAM_NAME` is case-insensitive, e.g. `u16` is the same as `U16`.
* `TEAM_NAME` should not be blank.

Examples:
* `addteam tm/u16`

### Adding a player: `add`

Adds a player to the PlayBook.

Format: `add pl/PLAYER_NAME p/PHONE_NUMBER e/EMAIL a/ADDRESS tm/TEAM_NAME [t/TAG]…​`

* `PLAYER_NAME` should contain alphanumeric characters and spaces only.
* `PLAYER_NAME` should not be blank.
* `PLAYER_NAME` is case-insensitive, e.g. `john doe` is the same as `John Doe`.
* `PLAYER_NAME` must not be the same as an existing player in the PlayBook.
* `PHONE_NUMBER` should only contain numbers.
* `PHONE_NUMBER` should be at least 3 digits long.
* `PHONE_NUMBER` should not be blank.
* `EMAIL` should not be blank.
* `ADDRESS` should not be blank.
* `TEAM_NAME` must be an existing team in the PlayBook. Use the `addteam` command to add a team first.
* `TEAM_NAME` should contain only alphanumeric characters, with no spaces.
* `TEAM_NAME` is case-insensitive, e.g. `u16` is the same as `U16`.
* `TEAM_NAME` should not be blank.
* `TAG` should contain alphanumeric characters only.

<box type="tip" seamless>

**Tip:** A player can have any number of tags (including 0).

</box>

Examples:
* `add pl/John Doe p/98765432 e/johnd@example.com a/John street, block 123, #01-01 tm/u16`
* `add pl/Betsy Crowe t/friend e/betsycrowe@example.com tm/u16 a/Newgate Prison p/1234567 t/criminal`

### Assign player to team: `assignteam`

Assigns an existing player to another existing team.

Format: `assignteam pl/PLAYER_NAME tm/TEAM_NAME`

* `TEAM_NAME` must be an existing team in the PlayBook. Use the `addteam` command to add a team first.
* `TEAM_NAME` should contain only alphanumeric characters, with no spaces.
* `TEAM_NAME` is case-insensitive, e.g. `u16` is the same as `U16`.
* `TEAM_NAME` should not be blank.
* `PLAYER_NAME` must be the same as an existing player in the PlayBook.
* `PLAYER_NAME` is case-insensitive, e.g. `john doe` is the same as `John Doe`.
* `PLAYER_NAME` should not be blank.
* `PLAYER_NAME` must not already be assigned to `TEAM_NAME`.

Examples:
* `assignteam pl/John Doe tm/u16`
* `assignteam pl/Betsy Crowe tm/u16`

### Assign injury to player: `assigninjury`

Assigns an injury status to an existing player.

Format: `assigninjury pl/PLAYER_NAME i/INJURY`

* `PLAYER_NAME` must be the same as an existing player in the PlayBook.
* `PLAYER_NAME` is case-insensitive, e.g. `john doe` is the same as `John Doe`.
* `PLAYER_NAME` should not be blank.
* `INJURY` is case-insensitive, e.g. `acl` is the same as `ACL`.
* `INJURY` should not be blank.
* `INJURY` should contain alphanumeric characters and spaces only.

<box type="tip" seamless>

**Tip:** Keyword `FIT` (in any letter case) is not allowed as a valid injury. Use `unassigninjury` instead to restore the player's injury status to `FIT`.

</box>

Examples:
* `assigninjury pl/John Doe i/ACL` assigns the injury status `ACL` to `John Doe` in the PlayBook.
* `assigninjury pl/Musiala i/fibula fracture` assigns the injury status `fibula fracture` to `Musiala` in the PlayBook.

### Unassign injury from player: `unassigninjury`

Removes an injury status currently assigned to an existing player. 

Format: `unassigninjury pl/PLAYER_NAME i/INJURY`

* `PLAYER_NAME` must be the same as an existing player in the PlayBook.
* `PLAYER_NAME` is case-insensitive, e.g. `john doe` is the same as `John Doe`.
* `PLAYER_NAME` should not be blank.
* `INJURY` is case-insensitive, e.g. `acl` is the same as `ACL`.
* `INJURY` should not be blank.
* `INJURY` should contain alphanumeric characters and spaces only.
* `INJURY` must match an injury that is already assigned to the specified player.
* If the player has no remaining injuries, the injury status of the player is reset to the default `FIT` status.
* The player must not already have the default `FIT` status.

Examples:
* `unassigninjury pl/John Doe i/ACL` removes the injury status `ACL` from `John Doe` in the Playbook.
* `unassigninjury pl/Musiala i/fibula fracture` removes the injury status `fibula fracture` from `Musiala` in the Playbook.


### Creating a new position: `newposition`

Creates a new position in the PlayBook.

Format: `newposition ps/POSITION_NAME`

* `POSITION_NAME` must not be the same as an existing position in the PlayBook.
* `POSITION_NAME` should contain only alphanumeric characters, with no spaces.
* `POSITION_NAME` is case-insensitive, e.g. `fw` is the same as `FW`.
* `POSITION_NAME` should not be blank.

Examples:
* `newposition ps/LW` creates a position named `LW` (Left Wing).
* `newposition ps/ST` creates a position named `ST` (Striker).

### Assigning a position to player: `assignposition`

Assigns an existing position to an existing player in the PlayBook.

Format: `assignposition pl/PLAYER_NAME ps/POSITION_NAME`

* Assigns the position with the specified `POSITION_NAME` to the player with the specified `PLAYER_NAME`.
* `PLAYER_NAME` must be an existing player in the PlayBook.
* `PLAYER_NAME` is case-insensitive, e.g. `john doe` is the same as `John Doe`.
* `PLAYER_NAME` should not be blank.
* `POSITION_NAME` must be an existing position in the PlayBook. Use the `newposition` command to add a position first.
* `POSITION_NAME` should contain only alphanumeric characters, with no spaces.
* `POSITION_NAME` is case-insensitive, e.g. `fw` is the same as `FW`.
* `POSITION_NAME` should not be blank.
* The player must not already be assigned to the same position.

Examples:
* `assignposition pl/John Doe ps/LW` assigns the position `LW` to the player `John Doe`.
* `assignposition pl/Musiala ps/ST` assigns the position `ST` to the player `Musiala`.

### Assigning player as captain: `makecaptain`

Assigns an existing player in the PlayBook to be captain.

Format: `makecaptain pl/PLAYER_NAME`

* Assigns specified `PLAYER_NAME` to be captain.
* `PLAYER_NAME` must be an existing player in the PlayBook.
* `PLAYER_NAME` is case-insensitive, e.g. `john doe` is the same as `John Doe`.
* `PLAYER_NAME` should not be blank.
* The player must not already be an assigned captain.

Examples:
* `makecaptain pl/John Doe` assigns the player `John Doe` as a captain.
* `makecaptain pl/Sergio Ramos` assigns the player `Sergio Ramos` as a captain.

### Unassigning player as captain: `stripcaptain`

Unassigns captain from existing player in the PlayBook.

Format: `stripcaptain pl/PLAYER_NAME`

* Unassigns specified `PLAYER_NAME` to be no longer captain.
* `PLAYER_NAME` must be an existing player in the PlayBook.
* `PLAYER_NAME` is case-insensitive, e.g. `john doe` is the same as `John Doe`.
* `PLAYER_NAME` should not be blank.
* The player must already be an assigned captain.

Examples:
* `stripcaptain pl/John Doe` unassigns the player `John Doe` as a captain.
* `stripcaptain pl/Sergio Ramos` unassigns the player `Sergio Ramos` as a captain.

### Listing all players: `list`

Shows a list of all players in the PlayBook.

Format: `list`

### Listing all teams: `listteam`

Shows a list of all teams in the PlayBook.

Format: `listteam`

### Listing all positions: `listposition`

Shows a list of all positions in the PlayBook.

Format: `listposition`

### Listing all injured players: `listinjured`

Shows a list of the injured players in the PlayBook.

Format: `listinjured`

### Listing all captains: `listcaptains`

Shows a list of the captains in the PlayBook.

Format: `listcaptains`

### Editing a player: `edit`

Edits an existing player in the PlayBook.

Format: `edit pl/PLAYER_NAME [n/NEW_PLAYER_NAME] [p/PHONE] [e/EMAIL] [a/ADDRESS] [tm/TEAM_NAME] [t/TAG]…​`

* Edits the player with the specified `PLAYER_NAME` from the PlayBook.
* At least one of the optional fields must be provided.
* Existing values will be updated to the input values.
* When editing the `NEW_PLAYER_NAME` or `TEAM_NAME` fields, comparisons are case-insensitive, i.e., values differing only by letter case are treated as identical.
* When editing tags, the existing tags of the player will be removed i.e, adding of tags is not cumulative.
* You can remove all the player's tags by typing `t/` without specifying any tags after it.
* `PLAYER_NAME` must be the same as an existing player in the PlayBook.
* `PLAYER_NAME` is case-insensitive, e.g. `john doe` is the same as `John Doe`.
* `PLAYER_NAME` should not be blank.
* `NEW_PLAYER_NAME` should contain alphanumeric characters and spaces only.
* `NEW_PLAYER_NAME` is case-insensitive, e.g. `john doe` is the same as `John Doe`.
* `NEW_PLAYER_NAME` must not be the same as an existing player in the PlayBook.
* `PHONE_NUMBER` should only contain numbers.
* `PHONE_NUMBER` should be at least 3 digits long.
* `TEAM_NAME` must be an existing team in the PlayBook. Use the `addteam` command to add a team first.
* `TEAM_NAME` should contain only alphanumeric characters, with no spaces.
* `TEAM_NAME` is case-insensitive, e.g. `u16` is the same as `U16`.
* `TEAM_NAME` should not be blank.
* `TAG` should contain alphanumeric characters only.

Examples:
*  `edit pl/John Doe p/91234567 e/johndoe@example.com` edits the phone number and email address of `John Doe` to be `91234567` and `johndoe@example.com` respectively.
*  `edit pl/John Doe n/Betsy Crower t/` edits the name of `John Doe` to be `Betsy Crower` and clears all existing tags.

<<<<<<< HEAD
=======
### Make a player captain: `makecaptain`

Marks a player as their team's captain.

Format: `makecaptain pl/PLAYER_NAME`

* `PLAYER_NAME` must match an existing player.
* Player must not already be captain.

Example:
* `makecaptain pl/John Doe`

### Remove captaincy from a player: `stripcaptain`

Removes the captaincy from a player.

Format: `stripcaptain pl/PLAYER_NAME`

* `PLAYER_NAME` must match an existing player.
* Player must currently be a captain.

Example:
* `stripcaptain pl/John Doe`

### Filter to only captains: `filtercaptain`

Shows only players who are captains.

Format: `filtercaptain`

* No parameters.
* Use `list` to clear the filter and show all players.

>>>>>>> a572ac0c
### Locating players by name: `find`

Finds players whose names contain any of the given keywords.

Format: `find KEYWORD [MORE_KEYWORDS]`

* The search is case-insensitive. e.g `hans` will match `Hans`.
* The order of the keywords does not matter. e.g. `Hans Bo` will match `Bo Hans`.
* Only the name is searched.
* Only full words will be matched e.g. `Han` will not match `Hans`.
* Players matching at least one keyword will be returned (i.e. `OR` search).
  e.g. `Hans Bo` will return `Hans Gruber`, `Bo Yang`.

Examples:
* `find John` returns `john` and `John Doe`
* `find alex david` returns `Alex Yeoh`, `David Li`<br>
  ![result for 'find alex david'](images/findAlexDavidResult.png)

### Filtering players by team, injury and/or position: `filter`

Filter players by team, injury and/or position.

Format: `filter [tm/TEAM_NAME] [i/INJURY] [ps/POSITION]`

* Shows all the players that matches the specified `TEAM_NAME`, `POSITION` and/or `INJURY` if they are provided.
* At least one of the optional fields must be provided.
* Duplicate flags are not allowed.
* The fields are all case-insensitive. e.g `acl` will match `ACL`.
* The order of the keywords for the injury field does not matter. e.g. `Leg Broken` will match `Broken Leg`.
* Only full words will be matched by the injury field. `ACL` will not match `ACLs`.

Examples:
* `filter tm/U16 ps/FW` shows players that are from the team `U16` and play the position `FW`.
* `filter ps/FW tm/U17 i/FIT` shows players that are from the team `U17`, play the position `FW` and are `FIT`.
* `filter i/Leg Broken ps/MF` shows players that play the position `MF` and have their `Leg Broken`.
* `filter tm/Chelsea` shows players that are from the team `Chelsea`.

### Deleting a player: `delete`

Deletes the specified player from the PlayBook.

Format: `delete pl/PLAYER_NAME`

* Deletes the player with the specified `PLAYER_NAME` from the PlayBook.
* `PLAYER_NAME` is case-insensitive, e.g `hans` will match `Hans`.
* The player to be deleted must exist in the PlayBook.
* The command can only delete one player at a time.

Examples:
* `delete pl/John Doe` deletes the player named `John Doe` from the PlayBook.
* `delete pl/Betsy Crowe` deletes the player named `Betsy Crowe` from the PlayBook.

### Deleting a team: `deleteteam`

Deletes the specified team from the PlayBook.

Format: `deleteteam tm/TEAM_NAME`

* Deletes the team with the specified `TEAM_NAME` from the PlayBook.
* Team deletion is only allowed if there are no players assigned to the team, i.e. all players assigned to the team must be reassigned to other teams or deleted first.
* `TEAM_NAME` must be an existing team in the PlayBook.
* `TEAM_NAME` should contain only alphanumeric characters, with no spaces.
* `TEAM_NAME` is case-insensitive, e.g. `u16` is the same as `U16`.
* `TEAM_NAME` should not be blank.
* The team to be deleted must exist in the PlayBook.
* The command can only delete one team at a time.

Examples:
* `deleteteam tm/u16` deletes the team named `u16` from the PlayBook, assuming it exists.

### Deleting a position: `deleteposition`

Deletes the specified position from the PlayBook.

Format: `deleteposition ps/POSITION_NAME`

* Deletes the position with the specified `POSITION_NAME` from the PlayBook.
* `POSITION_NAME` must be an existing position in the PlayBook.
* `POSITION_NAME` should contain only alphanumeric characters, with no spaces.
* `POSITION_NAME` is case-insensitive, e.g. `fw` is the same as `FW`.
* `POSITION_NAME` should not be blank.
* The position to be deleted must exist in the PlayBook.
* The command can only delete one position at a time.

Examples:
* `deleteposition ps/LW` deletes the position named `LW` from the PlayBook.
* `deleteposition ps/ST` deletes the position named `ST` from the PlayBook, assuming it exists.

### Clearing all entries : `clear`

Clears all entries from the PlayBook.

Format: `clear`

### Exiting the program : `exit`

Exits the program.

Format: `exit`

### Saving the data

PlayBook data are saved in the hard disk automatically after any command that changes the data. There is no need to save manually.

### Editing the data file

PlayBook data are saved automatically as a JSON file `[JAR file location]/data/addressbook.json`. Advanced users are welcome to update data directly by editing that data file.

<box type="warning" seamless>

**Caution:**
If your changes to the data file makes its format invalid, PlayBook will discard all data and start with an empty data file at the next run.  Hence, it is recommended to take a backup of the file before editing it.<br>
Furthermore, certain edits can cause the PlayBook to behave in unexpected ways (e.g., if a value entered is outside the acceptable range). Therefore, edit the data file only if you are confident that you can update it correctly.
</box>

### Archiving data files `[coming in v2.0]`

_Details coming soon ..._

--------------------------------------------------------------------------------------------------------------------

## FAQ

**Q**: How do I transfer my data to another Computer?<br>
**A**: Install the app in the other computer and overwrite the empty data file it creates with the file that contains the data of your previous PlayBook home folder.

--------------------------------------------------------------------------------------------------------------------

## Known issues

1. **When using multiple screens**, if you move the application to a secondary screen, and later switch to using only the primary screen, the GUI will open off-screen. The remedy is to delete the `preferences.json` file created by the application before running the application again.
2. **If you minimize the Help Window** and then run the `help` command (or use the `Help` menu, or the keyboard shortcut `F1`) again, the original Help Window will remain minimized, and no new Help Window will appear. The remedy is to manually restore the minimized Help Window.

--------------------------------------------------------------------------------------------------------------------

## Command summary

<<<<<<< HEAD
| Action                          | Format, Examples                                                                                                                                                                                                    |
|---------------------------------|---------------------------------------------------------------------------------------------------------------------------------------------------------------------------------------------------------------------|
| **Add Player**                  | `add pl/PLAYER_NAME p/PHONE_NUMBER e/EMAIL a/ADDRESS tm/TEAM_NAME [i/INJURY] [t/TAG]…​` <br> e.g., `add pl/James Ho p/22224444 e/jamesho@example.com a/123, Clementi Rd, 1234665 tm/u16 i/ACL t/friend t/colleague` |
| **Add Team**                    | `addteam tm/TEAM_NAME` <br> e.g., `addteam tm/u16`                                                                                                                                                                  |
| **Assign Player to Team**       | `assignteam pl/PLAYER_NAME tm/TEAM_NAME` <br> e.g., `assignteam pl/John Doe tm/u16`                                                                                                                                 |
| **Assign Injury to Player**     | `assigninjury pl/PLAYER_NAME i/INJURY` <br> e.g., `assigninjury pl/John Doe i/ACL`                                                                                                                                  |
| **Unassign Injury from Player** | `unassigninjury pl/PLAYER_NAME` <br> e.g., `unassigninjury pl/John Doe`                                                                                                                                             |
| **Create New Position**         | `newposition ps/POSITION_NAME` <br> e.g., `newposition ps/LW`                                                                                                                                                       |
| **Assign Position to Player**   | `assignposition pl/PLAYER_NAME ps/POSITION_NAME` <br> e.g., `assignposition pl/John Doe ps/LW`                                                                                                                      |
| **Clear**                       | `clear`                                                                                                                                                                                                             |
| **Delete Player**               | `delete pl/PLAYER_NAME`<br> e.g., `delete pl/James Ho`                                                                                                                                                              |
| **Delete Team**                 | `deleteteam tm/TEAM_NAME`<br> e.g., `deleteteam tm/u16`                                                                                                                                                             |
| **Delete Position**             | `deleteposition ps/POSITION_NAME`<br> e.g., `deleteposition ps/LW`                                                                                                                                                  |
| **Edit**                        | `edit pl/PLAYER_NAME [n/NEW_PLAYER_NAME] [p/PHONE] [e/EMAIL] [a/ADDRESS] [tm/TEAM_NAME] [i/INJURY] [t/TAG]…​`<br> e.g.,`edit pl/John Doe n/James Lee e/jameslee@example.com`                                        |
| **Find**                        | `find KEYWORD [MORE_KEYWORDS]`<br> e.g., `find James Jake`                                                                                                                                                          |
| **Filter Players**              | `filter [tm/TEAM_NAME] [i/INJURY] [ps/POSITION]`<br> e.g.,`filter tm/U16 i/ACL ps/FW`                                                                                                                               |
| **List**                        | `list`                                                                                                                                                                                                              |
| **List Teams**                  | `listteams`                                                                                                                                                                                                         |
| **Make Captain**                | `makecaptain pl/PLAYER_NAME` <br> e.g., `makecaptain pl/John Doe`                                                                                                                                                   |
| **Strip Captain**               | `stripcaptain pl/PLAYER_NAME` <br> e.g., `stripcaptain pl/John Doe`                                                                                                                                                 |
| **Filter Captains**             | `filtercaptains`                                                                                                                                                                                                    |
| **List Teams**                  | `listteam`                                                                                                                                                                                                          |
| **List Positions**              | `listposition`                                                                                                                                                                                                      |
| **List Injured Players**        | `listinjured`                                                                                                                                                                                                       |
| **Help**                        | `help`                                                                                                                                                                                                              |
=======
| Action                          | Format, Examples                                                                                                                                                                                   |
|---------------------------------|----------------------------------------------------------------------------------------------------------------------------------------------------------------------------------------------------|
| **Add Player**                  | `add pl/PLAYER_NAME p/PHONE_NUMBER e/EMAIL a/ADDRESS tm/TEAM_NAME [t/TAG]…​` <br> e.g., `add pl/James Ho p/22224444 e/jamesho@example.com a/123, Clementi Rd, 1234665 tm/u16 t/friend t/colleague` |
| **Add Team**                    | `addteam tm/TEAM_NAME` <br> e.g., `addteam tm/u16`                                                                                                                                                 |
| **Assign Player to Team**       | `assignteam pl/PLAYER_NAME tm/TEAM_NAME` <br> e.g., `assignteam pl/John Doe tm/u16`                                                                                                                |
| **Assign Injury to Player**     | `assigninjury pl/PLAYER_NAME i/INJURY` <br> e.g., `assigninjury pl/John Doe i/ACL`                                                                                                                 |
| **Unassign Injury from Player** | `unassigninjury pl/PLAYER_NAME i/INJURY` <br> e.g., `unassigninjury pl/John Doe i/ACL`                                                                                                             |
| **Create New Position**         | `newposition ps/POSITION_NAME` <br> e.g., `newposition ps/LW`                                                                                                                                      |
| **Assign Position to Player**   | `assignposition pl/PLAYER_NAME ps/POSITION_NAME` <br> e.g., `assignposition pl/John Doe ps/LW`                                                                                                     |
| **Clear**                       | `clear`                                                                                                                                                                                            |
| **Delete Player**               | `delete pl/PLAYER_NAME`<br> e.g., `delete pl/James Ho`                                                                                                                                             |
| **Delete Team**                 | `deleteteam tm/TEAM_NAME`<br> e.g., `deleteteam tm/u16`                                                                                                                                            |
| **Delete Position**             | `deleteposition ps/POSITION_NAME`<br> e.g., `deleteposition ps/LW`                                                                                                                                 |
| **Edit**                        | `edit pl/PLAYER_NAME [n/NEW_PLAYER_NAME] [p/PHONE] [e/EMAIL] [a/ADDRESS] [tm/TEAM_NAME] [t/TAG]…​`<br> e.g.,`edit pl/John Doe n/James Lee e/jameslee@example.com`                                  |
| **Find**                        | `find KEYWORD [MORE_KEYWORDS]`<br> e.g., `find James Jake`                                                                                                                                         |
| **Filter Players**              | `filter [tm/TEAM_NAME] [i/INJURY] [ps/POSITION]`<br> e.g.,`filter tm/U16 i/ACL ps/FW`                                                                                                              |
| **List**                        | `list`                                                                                                                                                                                             |
| **List Teams**                  | `listteams`                                                                                                                                                                                        |
| **Make Captain**                | `makecaptain pl/PLAYER_NAME` <br> e.g., `makecaptain pl/John Doe`                                                                                                                                  |
| **Strip Captain**               | `stripcaptain pl/PLAYER_NAME` <br> e.g., `stripcaptain pl/John Doe`                                                                                                                                |
| **Filter Captains**             | `filtercaptain`                                                                                                                                                                                    |
| **List Teams**                  | `listteam`                                                                                                                                                                                         |
| **List Positions**              | `listposition`                                                                                                                                                                                     |
| **List Injured Players**        | `listinjured`                                                                                                                                                                                      |
| **Help**                        | `help`                                                                                                                                                                                             |
>>>>>>> a572ac0c
<|MERGE_RESOLUTION|>--- conflicted
+++ resolved
@@ -352,42 +352,6 @@
 *  `edit pl/John Doe p/91234567 e/johndoe@example.com` edits the phone number and email address of `John Doe` to be `91234567` and `johndoe@example.com` respectively.
 *  `edit pl/John Doe n/Betsy Crower t/` edits the name of `John Doe` to be `Betsy Crower` and clears all existing tags.
 
-<<<<<<< HEAD
-=======
-### Make a player captain: `makecaptain`
-
-Marks a player as their team's captain.
-
-Format: `makecaptain pl/PLAYER_NAME`
-
-* `PLAYER_NAME` must match an existing player.
-* Player must not already be captain.
-
-Example:
-* `makecaptain pl/John Doe`
-
-### Remove captaincy from a player: `stripcaptain`
-
-Removes the captaincy from a player.
-
-Format: `stripcaptain pl/PLAYER_NAME`
-
-* `PLAYER_NAME` must match an existing player.
-* Player must currently be a captain.
-
-Example:
-* `stripcaptain pl/John Doe`
-
-### Filter to only captains: `filtercaptain`
-
-Shows only players who are captains.
-
-Format: `filtercaptain`
-
-* No parameters.
-* Use `list` to clear the filter and show all players.
-
->>>>>>> a572ac0c
 ### Locating players by name: `find`
 
 Finds players whose names contain any of the given keywords.
@@ -525,7 +489,6 @@
 
 ## Command summary
 
-<<<<<<< HEAD
 | Action                          | Format, Examples                                                                                                                                                                                                    |
 |---------------------------------|---------------------------------------------------------------------------------------------------------------------------------------------------------------------------------------------------------------------|
 | **Add Player**                  | `add pl/PLAYER_NAME p/PHONE_NUMBER e/EMAIL a/ADDRESS tm/TEAM_NAME [i/INJURY] [t/TAG]…​` <br> e.g., `add pl/James Ho p/22224444 e/jamesho@example.com a/123, Clementi Rd, 1234665 tm/u16 i/ACL t/friend t/colleague` |
@@ -550,31 +513,4 @@
 | **List Teams**                  | `listteam`                                                                                                                                                                                                          |
 | **List Positions**              | `listposition`                                                                                                                                                                                                      |
 | **List Injured Players**        | `listinjured`                                                                                                                                                                                                       |
-| **Help**                        | `help`                                                                                                                                                                                                              |
-=======
-| Action                          | Format, Examples                                                                                                                                                                                   |
-|---------------------------------|----------------------------------------------------------------------------------------------------------------------------------------------------------------------------------------------------|
-| **Add Player**                  | `add pl/PLAYER_NAME p/PHONE_NUMBER e/EMAIL a/ADDRESS tm/TEAM_NAME [t/TAG]…​` <br> e.g., `add pl/James Ho p/22224444 e/jamesho@example.com a/123, Clementi Rd, 1234665 tm/u16 t/friend t/colleague` |
-| **Add Team**                    | `addteam tm/TEAM_NAME` <br> e.g., `addteam tm/u16`                                                                                                                                                 |
-| **Assign Player to Team**       | `assignteam pl/PLAYER_NAME tm/TEAM_NAME` <br> e.g., `assignteam pl/John Doe tm/u16`                                                                                                                |
-| **Assign Injury to Player**     | `assigninjury pl/PLAYER_NAME i/INJURY` <br> e.g., `assigninjury pl/John Doe i/ACL`                                                                                                                 |
-| **Unassign Injury from Player** | `unassigninjury pl/PLAYER_NAME i/INJURY` <br> e.g., `unassigninjury pl/John Doe i/ACL`                                                                                                             |
-| **Create New Position**         | `newposition ps/POSITION_NAME` <br> e.g., `newposition ps/LW`                                                                                                                                      |
-| **Assign Position to Player**   | `assignposition pl/PLAYER_NAME ps/POSITION_NAME` <br> e.g., `assignposition pl/John Doe ps/LW`                                                                                                     |
-| **Clear**                       | `clear`                                                                                                                                                                                            |
-| **Delete Player**               | `delete pl/PLAYER_NAME`<br> e.g., `delete pl/James Ho`                                                                                                                                             |
-| **Delete Team**                 | `deleteteam tm/TEAM_NAME`<br> e.g., `deleteteam tm/u16`                                                                                                                                            |
-| **Delete Position**             | `deleteposition ps/POSITION_NAME`<br> e.g., `deleteposition ps/LW`                                                                                                                                 |
-| **Edit**                        | `edit pl/PLAYER_NAME [n/NEW_PLAYER_NAME] [p/PHONE] [e/EMAIL] [a/ADDRESS] [tm/TEAM_NAME] [t/TAG]…​`<br> e.g.,`edit pl/John Doe n/James Lee e/jameslee@example.com`                                  |
-| **Find**                        | `find KEYWORD [MORE_KEYWORDS]`<br> e.g., `find James Jake`                                                                                                                                         |
-| **Filter Players**              | `filter [tm/TEAM_NAME] [i/INJURY] [ps/POSITION]`<br> e.g.,`filter tm/U16 i/ACL ps/FW`                                                                                                              |
-| **List**                        | `list`                                                                                                                                                                                             |
-| **List Teams**                  | `listteams`                                                                                                                                                                                        |
-| **Make Captain**                | `makecaptain pl/PLAYER_NAME` <br> e.g., `makecaptain pl/John Doe`                                                                                                                                  |
-| **Strip Captain**               | `stripcaptain pl/PLAYER_NAME` <br> e.g., `stripcaptain pl/John Doe`                                                                                                                                |
-| **Filter Captains**             | `filtercaptain`                                                                                                                                                                                    |
-| **List Teams**                  | `listteam`                                                                                                                                                                                         |
-| **List Positions**              | `listposition`                                                                                                                                                                                     |
-| **List Injured Players**        | `listinjured`                                                                                                                                                                                      |
-| **Help**                        | `help`                                                                                                                                                                                             |
->>>>>>> a572ac0c
+| **Help**                        | `help`                                                                                                                                                                                                              |