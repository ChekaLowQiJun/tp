---
  layout: default.md
  title: "User Guide"
  pageNav: 3
---

# PlayBook User Guide

PlayBook (PB) is a **desktop app for semi-professional youth football coaches to manage their players' contacts, optimized for use via a Command Line Interface** (CLI) while still having the benefits of a Graphical User Interface (GUI). If you can type fast, PB can get your contact management tasks done faster than traditional GUI apps.

<!-- * Table of Contents -->
<page-nav-print />

--------------------------------------------------------------------------------------------------------------------

## Quick start

1. Ensure you have Java `17` or above installed in your Computer.<br>
   **Mac users:** Ensure you have the precise JDK version prescribed [here](https://se-education.org/guides/tutorials/javaInstallationMac.html).

1. Download the latest `.jar` file from [here](https://github.com/AY2526S1-CS2103T-T13-3/tp/releases).

1. Copy the file to the folder you want to use as the _home folder_ for your PlayBook.

1. Open a command terminal, `cd` into the folder you put the jar file in, and use the `java -jar playbook.jar` command to run the application.<br>
   A GUI similar to the below should appear in a few seconds. Note how the app contains some sample data.<br>
   ![Ui](images/Ui.png)

1. Type the command in the command box and press Enter to execute it. e.g. typing **`help`** and pressing Enter will open the help window.<br>
   Some example commands you can try:

   * `list` : Lists all contacts.
   
   * `addteam n/u16`: Adds a team named `u16` to the PlayBook.

   * `add n/John Doe p/98765432 e/johnd@example.com a/John street, block 123, #01-01 tm/u16` : Adds a player named `John Doe` to the PlayBook (make sure to add the team `u16` first).

   * `assigninjury pl/John Doe i/ACL` : Assigns an injury status of `ACL` to `John Doe` from the PlayBook. 

   * `delete pl/John Doe` : Deletes `John Doe` from the PlayBook.

   * `clear` : Deletes all players' contacts and teams from the PlayBook.

   * `exit` : Exits the app.

1. Refer to the [Features](#features) below for details of each command.

--------------------------------------------------------------------------------------------------------------------

## Features

<box type="info" seamless>

**Notes about the command format:**<br>

* Words in `UPPER_CASE` are the parameters to be supplied by the user.<br>
  e.g. in `add n/NAME`, `NAME` is a parameter which can be used as `add n/John Doe`.

* Items in square brackets are optional.<br>
  - e.g `n/NAME [t/TAG]` can be used as `n/John Doe t/friend` or as `n/John Doe`.
  - e.g `n/NAME [i/INJURY]` can be used as `n/John Doe i/ACL` or as `n/John Doe`. 

* Items with `…`​ after them can be used multiple times including zero times.<br>
  e.g. `[t/TAG]…​` can be used as ` ` (i.e. 0 times), `t/friend`, `t/friend t/family` etc.

* Parameters can be in any order.<br>
  e.g. if the command specifies `n/NAME p/PHONE_NUMBER`, `p/PHONE_NUMBER n/NAME` is also acceptable.

* Extraneous parameters for commands that do not take in parameters (such as `help`, `list`, `exit` and `clear`) will be ignored.<br>
  e.g. if the command specifies `help 123`, it will be interpreted as `help`.

* If you are using a PDF version of this document, be careful when copying and pasting commands that span multiple lines as space characters surrounding line-breaks may be omitted when copied over to the application.
</box>

### Viewing help: `help`

Shows a message explaining how to access the help page.

![help message](images/helpMessage.png)

Format: `help`

### Adding a team: `addteam`

Adds a team to the address book.

Format: `addteam n/TEAM_NAME`

* `TEAM_NAME` must not be the same as an existing team in the address book.
* `TEAM_NAME` should contain alphanumeric characters and spaces only.
* `TEAM_NAME` should not be blank.
* `TEAM_NAME` is case-insensitive, e.g. `u16` is the same as `U16`.

Examples:
* `addteam n/u16`

### Adding a player: `add`

Adds a player to the address book.

Format: `add n/NAME p/PHONE_NUMBER e/EMAIL a/ADDRESS tm/TEAM_NAME [i/INJURY] [t/TAG]…​`

* `NAME` should contain alphanumeric characters and spaces only.
* `NAME` should not be blank.
* `NAME` is case-insensitive, e.g. `john doe` is the same as `John Doe`.
* `NAME` must not be the same as an existing player in the address book.
* `PHONE_NUMBER` should only contain numbers.
* `PHONE_NUMBER` should be at least 3 digits long.
* `PHONE_NUMBER` should not be blank.
* `EMAIL` should not be blank.
* `ADDRESS` should not be blank.
* `TEAM_NAME` must be an existing team in the address book. Use the `addteam` command to add a team first.
* `TEAM_NAME` should contain alphanumeric characters and spaces only.
* `TEAM_NAME` should not be blank.
* `TEAM_NAME` is case-insensitive, e.g. `u16` is the same as `U16`.
* `INJURY` is case-insensitive, e.g. `acl` is the same as `ACL`.
* `INJURY` should contain alphanumeric characters and spaces only.
* `TAG` should contain alphanumeric characters only.

<box type="tip" seamless>

**Tip:** A player can have any number of tags (including 0).

**Tip:** A player may or may not have a specified injury.
</box>

Examples:
* `add n/John Doe p/98765432 e/johnd@example.com a/John street, block 123, #01-01 tm/u16`
* `add n/Betsy Crowe t/friend e/betsycrowe@example.com tm/u16 a/Newgate Prison p/1234567 i/ACL t/criminal`

### Assign player to team: `assignteam`

Assigns an existing player to another existing team.

Format: `assignteam pl/PLAYER_NAME tm/TEAM_NAME`

* `TEAM_NAME` must be the same as an existing team in the address book.
* `TEAM_NAME` is case-insensitive, e.g. `u16` is the same as `U16`.
* `TEAM_NAME` should not be blank.
* `PLAYER_NAME` must be the same as an existing player in the address book.
* `PLAYER_NAME` is case-insensitive, e.g. `john doe` is the same as `John Doe`.
* `PLAYER_NAME` should not be blank.
* `PLAYER_NAME` must not already be assigned to `TEAM_NAME`.

Examples:
* `assignteam pl/John Doe tm/u16`
* `assignteam pl/Betsy Crowe tm/u16`

### Assign injury to player: `assigninjury`

Assigns an injury status to an existing player.

Format: `assigninjury pl/PLAYER_NAME i/INJURY`

* `PLAYER_NAME` must be the same as an existing player in the address book.
* `PLAYER_NAME` is case-insensitive, e.g. `john doe` is the same as `John Doe`.
* `PLAYER_NAME` should not be blank.
* `INJURY` is case-insensitive, e.g. `acl` is the same as `ACL`.
* `INJURY` should not be blank.
* `INJURY` should contain alphanumeric characters and spaces only.

Examples:
* `assigninjury pl/John Doe i/ACL` assigns the injury status `ACL` to `John Doe` in the address book.
* `assigninjury pl/Musiala i/fibula fracture` assigns the injury status `fibula fracture` to `Musiala` in the address book.

### Unassign injury from player: `unassigninjury`

Removes the injury status currently assigned to an existing player. 

Format: `unassigninjury pl/PLAYER_NAME`

* `PLAYER_NAME` must be the same as an existing player in the address book.
* `PLAYER_NAME` is case-insensitive, e.g. `john doe` is the same as `John Doe`.
* `PLAYER_NAME` should not be blank.
* Resets the injury status of the player to the default `FIT` status.
* The player must not already have the default `FIT` status.

Examples:
* `unassigninjury pl/John Doe` removes the injury status currently assigned to `John Doe` and resets it to the default `FIT` status.
* `unassigninjury pl/Musiala` removes the injury status currently assigned to `Musiala` and resets it to the default `FIT` status.

### Listing all players: `list`

Shows a list of all players in the PlayBook.

Format: `list`

### Listing all teams: `listteams`

Shows a list of all plauers in the PlayBook.

Format: `listteams`

### Editing a player: `edit`

Edits an existing player in the address book.

Format: `edit pl/PLAYER_NAME [n/NAME] [p/PHONE] [e/EMAIL] [a/ADDRESS] [tm/TEAM_NAME] [i/INJURY] [t/TAG]…​`

* Edits the player with the specified `PLAYER_NAME` from the address book.
* At least one of the optional fields must be provided.
* Existing values will be updated to the input values.
* When editing the `NAME`, `TEAM_NAME`, or `INJURY` fields, comparisons are case-insensitive, i.e., values differing only by letter case are treated as identical.
* When editing tags, the existing tags of the player will be removed i.e, adding of tags is not cumulative.
* You can remove all the player’s tags by typing `t/` without
    specifying any tags after it.
* `PLAYER_NAME` must be the same as an existing player in the address book.
* `PLAYER_NAME` is case-insensitive, e.g. `john doe` is the same as `John Doe`.
* `PLAYER_NAME` should not be blank.
* `NAME` should contain alphanumeric characters and spaces only.
* `NAME` is case-insensitive, e.g. `john doe` is the same as `John Doe`.
* `NAME` must not be the same as an existing player in the address book.
* `PHONE_NUMBER` should only contain numbers.
* `PHONE_NUMBER` should be at least 3 digits long.
* `TEAM_NAME` must be an existing team in the address book. Use the `addteam` command to add a team first.
* `TEAM_NAME` should contain alphanumeric characters and spaces only.
* `TEAM_NAME` is case-insensitive, e.g. `u16` is the same as `U16`.
* `INJURY` is case-insensitive, e.g. `acl` is the same as `ACL`.
* `INJURY` should contain alphanumeric characters and spaces only.
* `TAG` should contain alphanumeric characters only.

Examples:
*  `edit pl/John Doe p/91234567 e/johndoe@example.com` edits the phone number and email address of `John Doe` to be `91234567` and `johndoe@example.com` respectively.
*  `edit pl/John Doe n/Betsy Crower t/` edits the name of `John Doe` to be `Betsy Crower` and clears all existing tags.

### Locating players by name: `find`

Finds players whose names contain any of the given keywords.

Format: `find KEYWORD [MORE_KEYWORDS]`

* The search is case-insensitive. e.g `hans` will match `Hans`.
* The order of the keywords does not matter. e.g. `Hans Bo` will match `Bo Hans`.
* Only the name is searched.
* Only full words will be matched e.g. `Han` will not match `Hans`.
* Players matching at least one keyword will be returned (i.e. `OR` search).
  e.g. `Hans Bo` will return `Hans Gruber`, `Bo Yang`.

Examples:
* `find John` returns `john` and `John Doe`
* `find alex david` returns `Alex Yeoh`, `David Li`<br>
  ![result for 'find alex david'](images/findAlexDavidResult.png)

### Filtering players by team, injury and/or position: `filter`

Filter players by team, injury and/or position.

Format: `filter [tm/TEAM_NAME] [i/INJURY] [ps/POSITION]`

* Shows all the players that matches the specified `TEAM_NAME`, `POSITION` and/or `INJURY` if they are provided.
* Atleast one of the optional fields must be provided.
* Duplicate flags are not allowed.
* The order of the flags does not matter. e.g. `filter tm/U16 ps/ACL` will match `filter ps/ACL tm/U16`.
* The fields are all case-insensitive. e.g `acl` will match `ACL`.
* The order of the keywords for the injury field does not matter. e.g. `Leg Broken` will match `Broken Leg`.
* Only full words will be matched by the injury field. `ACL` will not match `ACLs`.

Examples:
* `filter tm/U16 ps/FW` shows players that are from the team `U16` and play the position `FW`.
* `filter ps/FW tm/U17 i/FIT` shows players that are from the team `U17`, play the position `FW` and are `FIT`.
* `filter i/Leg Broken ps/MF` shows players that play the position `MF` and have a their `Leg Broken`.
* `filter tm/Chelsea` shows players that are from the team `Chelsea`.

### Deleting a player: `delete`

Deletes the specified player from the PlayBook.

Format: `delete pl/PLAYER_NAME`

* Deletes the player with the specified `PLAYER_NAME` from the PlayBook.
* `PLAYER_NAME` is case-insensitive, e.g `hans` will match `Hans`.
* The player to be deleted must exist in the PlayBook.
* The command can only delete one player at a time.

Examples:
* `delete pl/John Doe` deletes the player named `John Doe` from the PlayBook.
* `delete pl/Betsy Crowe` deletes the player named `Betsy Crowe` from the PlayBook.

### Deleting a team: `deleteteam`

Deletes the specified team from the PlayBook.

Format: `deleteteam tm/TEAM_NAME`

* Deletes the team with the specified `TEAM_NAME` from the PlayBook.
* Team deletion is only allowed if there are no players assigned to the team, i.e. all players assigned to the team must be reassigned to other teams or deleted first.
* `TEAM_NAME` is case-insensitive, e.g `u16` will match `U16`.
* The team to be deleted must exist in the PlayBook.
* The command can only delete one team at a time.

Examples:
* `deleteteam tm/u16` deletes the team named `u16` from the PlayBook.

### Clearing all entries : `clear`

Clears all entries from the PlayBook.

Format: `clear`

### Exiting the program : `exit`

Exits the program.

Format: `exit`

### Saving the data

PlayBook data are saved in the hard disk automatically after any command that changes the data. There is no need to save manually.

### Editing the data file

PlayBook data are saved automatically as a JSON file `[JAR file location]/data/addressbook.json`. Advanced users are welcome to update data directly by editing that data file.

<box type="warning" seamless>

**Caution:**
If your changes to the data file makes its format invalid, PlayBook will discard all data and start with an empty data file at the next run.  Hence, it is recommended to take a backup of the file before editing it.<br>
Furthermore, certain edits can cause the PlayBook to behave in unexpected ways (e.g., if a value entered is outside the acceptable range). Therefore, edit the data file only if you are confident that you can update it correctly.
</box>

### Archiving data files `[coming in v2.0]`

_Details coming soon ..._

--------------------------------------------------------------------------------------------------------------------

## FAQ

**Q**: How do I transfer my data to another Computer?<br>
**A**: Install the app in the other computer and overwrite the empty data file it creates with the file that contains the data of your previous PlayBook home folder.

--------------------------------------------------------------------------------------------------------------------

## Known issues

1. **When using multiple screens**, if you move the application to a secondary screen, and later switch to using only the primary screen, the GUI will open off-screen. The remedy is to delete the `preferences.json` file created by the application before running the application again.
2. **If you minimize the Help Window** and then run the `help` command (or use the `Help` menu, or the keyboard shortcut `F1`) again, the original Help Window will remain minimized, and no new Help Window will appear. The remedy is to manually restore the minimized Help Window.

--------------------------------------------------------------------------------------------------------------------

## Command summary

<<<<<<< HEAD
| Action                      | Format, Examples                                                                                                                                                                                      |
|-----------------------------|-------------------------------------------------------------------------------------------------------------------------------------------------------------------------------------------------------|
| **Add Player**              | `add n/NAME p/PHONE_NUMBER e/EMAIL a/ADDRESS tm/TEAM [i/INJURY] [t/TAG]…​` <br> e.g., `add n/James Ho p/22224444 e/jamesho@example.com a/123, Clementi Rd, 1234665 tm/u16 i/ACL t/friend t/colleague` |
| **Add Team**                | `addteam n/NAME` <br> e.g., `addteam n/u16`                                                                                                                                                           |
| **Assign Player to Team**   | `assignteam pl/PLAYER_NAME tm/TEAM_NAME` <br> e.g., `assignteam pl/John Doe tm/u16`                                                                                                                   |
| **Assign Injury to Player** | `assigninjury pl/PLAYER_NAME i/INJURY` <br> e.g., `assigninjury pl/John Doe i/ACL`                                                                                                                    |
| **Clear**                   | `clear`                                                                                                                                                                                               |
| **Delete Player**           | `delete pl/PLAYER`<br> e.g., `delete pl/James Ho`                                                                                                                                                     |
| **Delete Team**             | `deleteteam tm/TEAM`<br> e.g., `deleteteam tm/u16`                                                                                                                                                    |
| **Edit**                    | `edit INDEX [n/NAME] [p/PHONE_NUMBER] [e/EMAIL] [a/ADDRESS] [t/TAG]…​`<br> e.g.,`edit 2 n/James Lee e/jameslee@example.com`                                                                           |
| **Find**                    | `find KEYWORD [MORE_KEYWORDS]`<br> e.g., `find James Jake`                                                                                                                                            |
| **Filter Players**          | `filter [tm/TEAM_NAME] [i/INJURY] [ps/POSITION]`<br> e.g.,`filter tm/U16 i/ACL ps/FW`                                                                                                                 |
| **List**                    | `list`                                                                                                                                                                                                |
| **List Teams**              | `listteams`                                                                                                                                                                                           |
| **Help**                    | `help`                                                                                                                                                                                                |
=======
| Action                          | Format, Examples                                                                                                                                                                                      |
|---------------------------------|-------------------------------------------------------------------------------------------------------------------------------------------------------------------------------------------------------|
| **Add Player**                  | `add n/NAME p/PHONE_NUMBER e/EMAIL a/ADDRESS tm/TEAM [i/INJURY] [t/TAG]…​` <br> e.g., `add n/James Ho p/22224444 e/jamesho@example.com a/123, Clementi Rd, 1234665 tm/u16 i/ACL t/friend t/colleague` |
| **Add Team**                    | `addteam n/NAME` <br> e.g., `addteam n/u16`                                                                                                                                                           |
| **Assign Player to Team**       | `assignteam pl/PLAYER_NAME tm/TEAM_NAME` <br> e.g., `assignteam pl/John Doe tm/u16`                                                                                                                   |
| **Assign Injury to Player**     | `assigninjury pl/PLAYER_NAME i/INJURY` <br> e.g., `assigninjury pl/John Doe i/ACL`                                                                                                                    |
| **Unassign Injury from Player** | `unassigninjury pl/PLAYER_NAME` <br> e.g., `unassigninjury pl/John Doe`                                                                                                                               |
| **Clear**                       | `clear`                                                                                                                                                                                               |
| **Delete Player**               | `delete pl/PLAYER`<br> e.g., `delete pl/James Ho`                                                                                                                                                     |
| **Delete Team**                 | `deleteteam tm/TEAM`<br> e.g., `deleteteam tm/u16`                                                                                                                                                    |
| **Edit**                        | `edit pl/PLAYER_NAME [n/NAME] [p/PHONE] [e/EMAIL] [a/ADDRESS] [tm/TEAM_NAME] [i/INJURY] [t/TAG]…​`<br> e.g.,`edit pl/John Doe n/James Lee e/jameslee@example.com`                                     |
| **Find**                        | `find KEYWORD [MORE_KEYWORDS]`<br> e.g., `find James Jake`                                                                                                                                            |
| **List**                        | `list`                                                                                                                                                                                                |
| **Help**                        | `help`                                                                                                                                                                                                |
>>>>>>> 6ecc4952
<|MERGE_RESOLUTION|>--- conflicted
+++ resolved
@@ -340,35 +340,19 @@
 
 ## Command summary
 
-<<<<<<< HEAD
 | Action                      | Format, Examples                                                                                                                                                                                      |
 |-----------------------------|-------------------------------------------------------------------------------------------------------------------------------------------------------------------------------------------------------|
 | **Add Player**              | `add n/NAME p/PHONE_NUMBER e/EMAIL a/ADDRESS tm/TEAM [i/INJURY] [t/TAG]…​` <br> e.g., `add n/James Ho p/22224444 e/jamesho@example.com a/123, Clementi Rd, 1234665 tm/u16 i/ACL t/friend t/colleague` |
 | **Add Team**                | `addteam n/NAME` <br> e.g., `addteam n/u16`                                                                                                                                                           |
 | **Assign Player to Team**   | `assignteam pl/PLAYER_NAME tm/TEAM_NAME` <br> e.g., `assignteam pl/John Doe tm/u16`                                                                                                                   |
 | **Assign Injury to Player** | `assigninjury pl/PLAYER_NAME i/INJURY` <br> e.g., `assigninjury pl/John Doe i/ACL`                                                                                                                    |
+| **Unassign Injury from Player** | `unassigninjury pl/PLAYER_NAME` <br> e.g., `unassigninjury pl/John Doe`                                                                                                                               |
 | **Clear**                   | `clear`                                                                                                                                                                                               |
 | **Delete Player**           | `delete pl/PLAYER`<br> e.g., `delete pl/James Ho`                                                                                                                                                     |
 | **Delete Team**             | `deleteteam tm/TEAM`<br> e.g., `deleteteam tm/u16`                                                                                                                                                    |
-| **Edit**                    | `edit INDEX [n/NAME] [p/PHONE_NUMBER] [e/EMAIL] [a/ADDRESS] [t/TAG]…​`<br> e.g.,`edit 2 n/James Lee e/jameslee@example.com`                                                                           |
+| **Edit**                        | `edit pl/PLAYER_NAME [n/NAME] [p/PHONE] [e/EMAIL] [a/ADDRESS] [tm/TEAM_NAME] [i/INJURY] [t/TAG]…​`<br> e.g.,`edit pl/John Doe n/James Lee e/jameslee@example.com`                                     |
 | **Find**                    | `find KEYWORD [MORE_KEYWORDS]`<br> e.g., `find James Jake`                                                                                                                                            |
 | **Filter Players**          | `filter [tm/TEAM_NAME] [i/INJURY] [ps/POSITION]`<br> e.g.,`filter tm/U16 i/ACL ps/FW`                                                                                                                 |
 | **List**                    | `list`                                                                                                                                                                                                |
 | **List Teams**              | `listteams`                                                                                                                                                                                           |
-| **Help**                    | `help`                                                                                                                                                                                                |
-=======
-| Action                          | Format, Examples                                                                                                                                                                                      |
-|---------------------------------|-------------------------------------------------------------------------------------------------------------------------------------------------------------------------------------------------------|
-| **Add Player**                  | `add n/NAME p/PHONE_NUMBER e/EMAIL a/ADDRESS tm/TEAM [i/INJURY] [t/TAG]…​` <br> e.g., `add n/James Ho p/22224444 e/jamesho@example.com a/123, Clementi Rd, 1234665 tm/u16 i/ACL t/friend t/colleague` |
-| **Add Team**                    | `addteam n/NAME` <br> e.g., `addteam n/u16`                                                                                                                                                           |
-| **Assign Player to Team**       | `assignteam pl/PLAYER_NAME tm/TEAM_NAME` <br> e.g., `assignteam pl/John Doe tm/u16`                                                                                                                   |
-| **Assign Injury to Player**     | `assigninjury pl/PLAYER_NAME i/INJURY` <br> e.g., `assigninjury pl/John Doe i/ACL`                                                                                                                    |
-| **Unassign Injury from Player** | `unassigninjury pl/PLAYER_NAME` <br> e.g., `unassigninjury pl/John Doe`                                                                                                                               |
-| **Clear**                       | `clear`                                                                                                                                                                                               |
-| **Delete Player**               | `delete pl/PLAYER`<br> e.g., `delete pl/James Ho`                                                                                                                                                     |
-| **Delete Team**                 | `deleteteam tm/TEAM`<br> e.g., `deleteteam tm/u16`                                                                                                                                                    |
-| **Edit**                        | `edit pl/PLAYER_NAME [n/NAME] [p/PHONE] [e/EMAIL] [a/ADDRESS] [tm/TEAM_NAME] [i/INJURY] [t/TAG]…​`<br> e.g.,`edit pl/John Doe n/James Lee e/jameslee@example.com`                                     |
-| **Find**                        | `find KEYWORD [MORE_KEYWORDS]`<br> e.g., `find James Jake`                                                                                                                                            |
-| **List**                        | `list`                                                                                                                                                                                                |
-| **Help**                        | `help`                                                                                                                                                                                                |
->>>>>>> 6ecc4952
+| **Help**                    | `help`                                                                                                                                                                                                |