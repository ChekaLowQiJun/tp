--- conflicted
+++ resolved
@@ -213,11 +213,7 @@
   e.g. in `add pl/PLAYER_NAME`, `PLAYER_NAME` is a parameter which can be used as `add pl/John Doe`.
 
 * Items in square brackets are optional.<br>
-<<<<<<< HEAD
   e.g `pl/PLAYER_NAME [t/TAG]` can be used as `pl/John Doe t/friend` or as `pl/John Doe`.
-=======
-  - e.g. `pl/PLAYER_NAME [t/TAG]` can be used as `pl/John Doe t/friend` or as `pl/John Doe`.
->>>>>>> afca30a6
 
 * Items with `…`​ after them can be used multiple times including zero times.<br>
   e.g. `[t/TAG]…​` can be used as ` ` (i.e. 0 times), `t/friend`, `t/friend t/family` etc.
