--- conflicted
+++ resolved
@@ -352,54 +352,6 @@
 *  `edit pl/John Doe p/91234567 e/johndoe@example.com` edits the phone number and email address of `John Doe` to be `91234567` and `johndoe@example.com` respectively.
 *  `edit pl/John Doe n/Betsy Crower t/` edits the name of `John Doe` to be `Betsy Crower` and clears all existing tags.
 
-<<<<<<< HEAD
-### Make a player captain: `makecaptain`
-
-Marks a player as their team's captain.
-
-Format: `makecaptain pl/PLAYER_NAME`
-
-* `PLAYER_NAME` must match an existing player.
-* Player must not already be captain.
-
-<box type="info" seamless>
-
-Captain status is persisted to disk and will remain after restarting PlayBook.
-
-</box>
-
-Example:
-* `makecaptain pl/John Doe`
-
-### Remove captaincy from a player: `stripcaptain`
-
-Removes the captaincy from a player.
-
-Format: `stripcaptain pl/PLAYER_NAME`
-
-* `PLAYER_NAME` must match an existing player.
-* Player must currently be a captain.
-
-<box type="info" seamless>
-
-Captain status changes are persisted to disk.
-
-</box>
-
-Example:
-* `stripcaptain pl/John Doe`
-
-### Filter to only captains: `filtercaptain`
-
-Shows only players who are captains.
-
-Format: `filtercaptain`
-
-* No parameters.
-* Use `list` to clear the filter and show all players.
-
-=======
->>>>>>> 23b0cedf
 ### Locating players by name: `find`
 
 Finds players whose names contain any of the given keywords.
