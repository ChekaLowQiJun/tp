<?xml version="1.0" encoding="UTF-8"?>

<?import javafx.geometry.Insets?>
<?import javafx.scene.control.Label?>
<?import javafx.scene.layout.ColumnConstraints?>
<?import javafx.scene.layout.FlowPane?>
<?import javafx.scene.layout.GridPane?>
<?import javafx.scene.layout.HBox?>
<?import javafx.scene.layout.Region?>
<?import javafx.scene.layout.VBox?>

<HBox id="cardPane" fx:id="cardPane" xmlns="http://javafx.com/javafx/17" xmlns:fx="http://javafx.com/fxml/1">
  <GridPane HBox.hgrow="ALWAYS">
    <columnConstraints>
      <ColumnConstraints hgrow="SOMETIMES" minWidth="10" prefWidth="150" />
    </columnConstraints>
    <VBox alignment="CENTER_LEFT" minHeight="105" GridPane.columnIndex="0">
      <padding>
        <Insets top="5" right="5" bottom="5" left="15" />
      </padding>
      <HBox spacing="0.5" alignment="BASELINE_LEFT">
        <Label fx:id="id" styleClass="cell_big_label">
          <minWidth>
            <!-- Ensures that the label text is never truncated -->
            <Region fx:constant="USE_PREF_SIZE" />
          </minWidth>
        </Label>
        <Label fx:id="name" text="\$first" styleClass="cell_big_label" />
<<<<<<< HEAD
        <Label fx:id="captainBadge" text="[C]" styleClass="team-tag captain-badge">
          <HBox.margin>
            <Insets top="0" right="0" bottom="0" left="6"/>
          </HBox.margin>
        </Label>
        <FlowPane fx:id="teamContainer" hgap="4" vgap="4" prefWrapLength="200"
          GridPane.rowIndex="1" GridPane.columnIndex="0" GridPane.columnSpan="2"
          HBox.hgrow="SOMETIMES">
=======
        <FlowPane fx:id="teamContainer" hgap="4" vgap="4">
>>>>>>> cd56dbf8
            <HBox.margin>
                <Insets top="0" right="0" bottom="0" left="4"/>
            </HBox.margin>
        </FlowPane>
        <FlowPane fx:id="positionContainer" hgap="4" vgap="4">
            <HBox.margin>
                <Insets top="0" right="0" bottom="0" left="4"/>
            </HBox.margin>
        </FlowPane>
      </HBox>
      <FlowPane fx:id="tags" />
      <Label fx:id="phone" styleClass="cell_small_label" text="\$phone" />
      <Label fx:id="address" styleClass="cell_small_label" text="\$address" />
      <Label fx:id="email" styleClass="cell_small_label" text="\$email" />
      <FlowPane fx:id="injuryStatus" hgap="4" vgap="4" prefWrapLength="200" />
    </VBox>
  </GridPane>
</HBox><|MERGE_RESOLUTION|>--- conflicted
+++ resolved
@@ -26,18 +26,7 @@
           </minWidth>
         </Label>
         <Label fx:id="name" text="\$first" styleClass="cell_big_label" />
-<<<<<<< HEAD
-        <Label fx:id="captainBadge" text="[C]" styleClass="team-tag captain-badge">
-          <HBox.margin>
-            <Insets top="0" right="0" bottom="0" left="6"/>
-          </HBox.margin>
-        </Label>
-        <FlowPane fx:id="teamContainer" hgap="4" vgap="4" prefWrapLength="200"
-          GridPane.rowIndex="1" GridPane.columnIndex="0" GridPane.columnSpan="2"
-          HBox.hgrow="SOMETIMES">
-=======
         <FlowPane fx:id="teamContainer" hgap="4" vgap="4">
->>>>>>> cd56dbf8
             <HBox.margin>
                 <Insets top="0" right="0" bottom="0" left="4"/>
             </HBox.margin>
