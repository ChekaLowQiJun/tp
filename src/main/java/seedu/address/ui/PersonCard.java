--- conflicted
+++ resolved
@@ -45,11 +45,9 @@
     @FXML
     private FlowPane tags;
     @FXML
-<<<<<<< HEAD
     private FlowPane injuries;
-=======
+    @FXML
     private Label teamLabel;
->>>>>>> 102fd397
     @FXML
     private Label positionLabel;
     @FXML
@@ -77,13 +75,18 @@
         positionLabel.setText("⚽ " + person.getPosition().getName());
 
         // Injury Status
-        if (person.getInjury().equals(Person.DEFAULT_INJURY_STATUS)) {
-            injuryLabel.setText("🏥 " + person.getInjury().getInjuryName());
-            injuryLabel.getStyleClass().add("fit-status");
-        } else {
-            injuryLabel.setText("🚑 " + person.getInjury().getInjuryName());
-            injuryLabel.getStyleClass().add("injured-status");
-        }
+        person.getInjuries().stream()
+                .sorted(Comparator.comparing(injury -> injury.getInjuryName()))
+                .forEach(injury -> {
+                    if (injury.equals(Person.DEFAULT_INJURY_STATUS)) {
+                        injuryLabel.setText("🏥 " + injury.getInjuryName());
+                        injuryLabel.getStyleClass().add("fit-status");
+                    } else {
+                        injuryLabel.setText("🚑 " + injury.getInjuryName());
+                        injuryLabel.getStyleClass().add("injured-status");
+                    }
+                    injuries.getChildren().add(injuryLabel);
+                });
 
         // Contact Information (icons are in FXML)
         phone.setText(person.getPhone().value);
@@ -93,27 +96,10 @@
         // Tags
         person.getTags().stream()
                 .sorted(Comparator.comparing(tag -> tag.tagName))
-<<<<<<< HEAD
-                .forEach(tag -> tags.getChildren().add(new Label(tag.tagName)));
-
-        person.getInjuries().stream()
-                .sorted(Comparator.comparing(injury -> injury.getInjuryName()))
-                .forEach(injury -> {
-                    Label injuryLabel;
-                    if (injury.equals(Person.DEFAULT_INJURY_STATUS)) {
-                        injuryLabel = new Label("\uD83E\uDDBE  " + injury.getInjuryName());
-                        injuryLabel.getStyleClass().add("fit-tag");
-                    } else {
-                        injuryLabel = new Label("\uD83D\uDE91  " + injury.getInjuryName());
-                        injuryLabel.getStyleClass().add("injured-tag");
-                    }
-                    injuries.getChildren().add(injuryLabel);
-=======
                 .forEach(tag -> {
                     Label tagLabel = new Label(tag.tagName);
                     tagLabel.getStyleClass().add("tag-label");
                     tags.getChildren().add(tagLabel);
->>>>>>> 102fd397
                 });
     }
 }