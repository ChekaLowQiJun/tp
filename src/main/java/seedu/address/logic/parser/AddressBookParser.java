--- conflicted
+++ resolved
@@ -19,11 +19,8 @@
 import seedu.address.logic.commands.DeletePositionCommand;
 import seedu.address.logic.commands.EditCommand;
 import seedu.address.logic.commands.ExitCommand;
-<<<<<<< HEAD
+import seedu.address.logic.commands.FilterCaptainCommand;
 import seedu.address.logic.commands.FilterCommand;
-=======
-import seedu.address.logic.commands.FilterCaptainCommand;
->>>>>>> e8e8d377
 import seedu.address.logic.commands.FindCommand;
 import seedu.address.logic.commands.HelpCommand;
 import seedu.address.logic.commands.ListCommand;
@@ -109,10 +106,9 @@
         case ListTeamsCommand.COMMAND_WORD:
             return new ListTeamsCommand();
 
-<<<<<<< HEAD
         case FilterCommand.COMMAND_WORD:
             return new FilterCommandParser().parse(arguments);
-=======
+
         case AssignInjuryCommand.COMMAND_WORD:
             return new AssignInjuryCommandParser().parse(arguments);
 
@@ -124,7 +120,6 @@
 
         case MakeCaptainCommand.COMMAND_WORD:
             return new MakeCaptainCommandParser().parse(arguments);
->>>>>>> e8e8d377
 
         default:
             logger.finer("This user input caused a ParseException: " + userInput);
