--- conflicted
+++ resolved
@@ -10,11 +10,8 @@
 import seedu.address.commons.core.LogsCenter;
 import seedu.address.logic.commands.AddCommand;
 import seedu.address.logic.commands.AddTeamCommand;
-<<<<<<< HEAD
 import seedu.address.logic.commands.AssignInjuryCommand;
-=======
 import seedu.address.logic.commands.AssignPositionCommand;
->>>>>>> 451b22f1
 import seedu.address.logic.commands.ClearCommand;
 import seedu.address.logic.commands.Command;
 import seedu.address.logic.commands.DeleteCommand;
@@ -104,10 +101,9 @@
         case ListTeamsCommand.COMMAND_WORD:
             return new ListTeamsCommand();
 
-<<<<<<< HEAD
         case AssignInjuryCommand.COMMAND_WORD:
             return new AssignInjuryCommandParser().parse(arguments);
-=======
+
         case FilterCaptainCommand.COMMAND_WORD:
             return new FilterCaptainCommand();
 
@@ -116,7 +112,6 @@
 
         case MakeCaptainCommand.COMMAND_WORD:
             return new MakeCaptainCommandParser().parse(arguments);
->>>>>>> 451b22f1
 
         default:
             logger.finer("This user input caused a ParseException: " + userInput);
