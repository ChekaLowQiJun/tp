--- conflicted
+++ resolved
@@ -120,7 +120,6 @@
      */
     void updateFilteredTeamList(Predicate<Team> predicate);
 
-<<<<<<< HEAD
     // Positions API
     boolean hasPosition(Position position);
     void addPosition(Position position);
@@ -128,9 +127,7 @@
     ObservableList<Position> getFilteredPositionList();
     void updateFilteredPositionList(Predicate<Position> predicate);
     Position getPositionByName(String name);
-=======
+
     void makeCaptain(Person person);
-
     void stripCaptain(Person person);
->>>>>>> 34c696d9
 }