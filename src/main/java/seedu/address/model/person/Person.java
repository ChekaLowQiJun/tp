package seedu.address.model.person;

import static seedu.address.commons.util.CollectionUtil.requireAllNonNull;

import java.util.Collections;
import java.util.HashSet;
import java.util.Objects;
import java.util.Set;

import seedu.address.commons.util.ToStringBuilder;
import seedu.address.model.position.Position;
import seedu.address.model.tag.Tag;
import seedu.address.model.team.Team;

/**
 * Represents a Person in the address book.
 * Guarantees: details are present and not null, field values are validated,
 * immutable.
 */
public class Person {
    public static final String DEFAULT_INJURY_STATUS = "FIT";
    public static final String DEFAULT_POSITION = "NONE";

    // Identity fields
    private final Name name;
    private final Phone phone;
    private final Email email;

    // Data fields
    private final Address address;
    private final Set<Tag> tags = new HashSet<>();
    private final Injury injury;
    private final Team team;
    private final Position position;
    private boolean isCaptain;

    /**
     * Creates a Person object assigned to a team with the default injury status and position.
     * Overloaded constructor sets the person's injury status to the
     * default value {@code "FIT"} and default position of NONE.
     * Every field must be present and not null, and isCaptain is false.
     */
    public Person(Name name, Phone phone, Email email, Address address, Team team, Set<Tag> tags) {
        requireAllNonNull(name, phone, email, address, team, tags);
        this.name = name;
        this.phone = phone;
        this.email = email;
        this.address = address;
        this.team = team;
        this.position = new Position(DEFAULT_POSITION);
        this.tags.addAll(tags);
        this.injury = new Injury(DEFAULT_INJURY_STATUS);
        this.isCaptain = false;
    }

    /**
<<<<<<< HEAD
     * Creates a Person object with specified captain status and with a team assigned.
     * Every field must be present and not null.
     */
    public Person(Name name, Phone phone, Email email, Address address, Team team,
                  Position position, Set<Tag> tags, boolean isCaptain) {
        requireAllNonNull(name, phone, email, address, team, tags);
        this.name = name;
        this.phone = phone;
        this.email = email;
        this.address = address;
        this.team = team;
        this.position = position;
        this.tags.addAll(tags);
        this.isCaptain = isCaptain;
    }

    /**
     * Backwards-compatible constructor defaulting position to NONE for legacy call sites.
=======
     * Creates a Person object assigned to a team with an explicit injury status.
     * Overloaded constructor sets the person's injury status to the specified
     * {@code injury}, and position to the specified {@code position}.
     * Every field must be present and not null, and isCaptain is false.
>>>>>>> 3a62c4ca
     */
    public Person(Name name, Phone phone, Email email, Address address, Team team, Set<Tag> tags,
                  Position position, Injury injury) {
        requireAllNonNull(name, phone, email, address, team, tags, position, injury);
        this.name = name;
        this.phone = phone;
        this.email = email;
        this.address = address;
        this.team = team;
        this.tags.addAll(tags);
        this.position = position;
        this.injury = injury;
        this.isCaptain = false;
    }

    public Name getName() {
        return name;
    }

    public Phone getPhone() {
        return phone;
    }

    public Email getEmail() {
        return email;
    }

    public Address getAddress() {
        return address;
    }

    public Team getTeam() {
        return team;
    }

    public Injury getInjury() {
        return injury;
    }

    public Position getPosition() {
        return position;
    }

    public boolean isCaptain() {
        return isCaptain;
    }

    public void makeCaptain() {
        this.isCaptain = true;
    }

    public void stripCaptain() {
        this.isCaptain = false;
    }

    /**
     * Returns an immutable tag set, which throws
     * {@code UnsupportedOperationException}
     * if modification is attempted.
     */
    public Set<Tag> getTags() {
        return Collections.unmodifiableSet(tags);
    }

    /**
     * Returns true if both persons have the same name.
     * This defines a weaker notion of equality between two persons.
     */
    public boolean isSamePerson(Person otherPerson) {
        if (otherPerson == this) {
            return true;
        }
        return otherPerson != null
                && otherPerson.getName().equals(getName());
    }

    /**
     * Returns true if both persons have the same identity and data fields.
     * This defines a stronger notion of equality between two persons.
     */
    @Override
    public boolean equals(Object other) {
        if (other == this) {
            return true;
        }

        // instanceof handles nulls
        if (!(other instanceof Person)) {
            return false;
        }

        Person otherPerson = (Person) other;
        return name.equals(otherPerson.name)
                && phone.equals(otherPerson.phone)
                && email.equals(otherPerson.email)
                && address.equals(otherPerson.address)
                && team.equals(otherPerson.team)
                && tags.equals(otherPerson.tags)
                && position.equals(otherPerson.position)
                && injury.equals(otherPerson.injury)
                && isCaptain == otherPerson.isCaptain();
    }

    @Override
    public int hashCode() {
        // use this method for custom fields hashing instead of implementing your own
        return Objects.hash(name, phone, email, address, team, tags, position, injury);
    }

    @Override
    public String toString() {
        return new ToStringBuilder(this)
                .add("name", name)
                .add("phone", phone)
                .add("email", email)
                .add("address", address)
                .add("tags", tags)
                .add("team", team)
                .add("position", position)
                .add("injury status", injury)
                .add("isCaptain", isCaptain)
                .toString();
    }
}<|MERGE_RESOLUTION|>--- conflicted
+++ resolved
@@ -40,7 +40,7 @@
      * default value {@code "FIT"} and default position of NONE.
      * Every field must be present and not null, and isCaptain is false.
      */
-    public Person(Name name, Phone phone, Email email, Address address, Team team, Set<Tag> tags) {
+    public Person(Name name, Phone phone, Email email, Address address, Team team, Position none, Set<Tag> tags) {
         requireAllNonNull(name, phone, email, address, team, tags);
         this.name = name;
         this.phone = phone;
@@ -54,31 +54,10 @@
     }
 
     /**
-<<<<<<< HEAD
-     * Creates a Person object with specified captain status and with a team assigned.
-     * Every field must be present and not null.
-     */
-    public Person(Name name, Phone phone, Email email, Address address, Team team,
-                  Position position, Set<Tag> tags, boolean isCaptain) {
-        requireAllNonNull(name, phone, email, address, team, tags);
-        this.name = name;
-        this.phone = phone;
-        this.email = email;
-        this.address = address;
-        this.team = team;
-        this.position = position;
-        this.tags.addAll(tags);
-        this.isCaptain = isCaptain;
-    }
-
-    /**
-     * Backwards-compatible constructor defaulting position to NONE for legacy call sites.
-=======
      * Creates a Person object assigned to a team with an explicit injury status.
      * Overloaded constructor sets the person's injury status to the specified
      * {@code injury}, and position to the specified {@code position}.
      * Every field must be present and not null, and isCaptain is false.
->>>>>>> 3a62c4ca
      */
     public Person(Name name, Phone phone, Email email, Address address, Team team, Set<Tag> tags,
                   Position position, Injury injury) {
@@ -92,6 +71,31 @@
         this.position = position;
         this.injury = injury;
         this.isCaptain = false;
+    }
+
+    /**
+     * Creates a Person object with specified captain status and with a team assigned.
+     * Every field must be present and not null.
+     */
+    public Person(Name name, Phone phone, Email email, Address address, Team team,
+                  Position position, Set<Tag> tags, boolean isCaptain) {
+        requireAllNonNull(name, phone, email, address, team, tags);
+        this.name = name;
+        this.phone = phone;
+        this.email = email;
+        this.address = address;
+        this.team = team;
+        this.position = position;
+        this.injury = new Injury(DEFAULT_INJURY_STATUS);
+        this.tags.addAll(tags);
+        this.isCaptain = isCaptain;
+    }
+
+    /**
+     * Backwards-compatible constructor defaulting position to NONE for legacy call sites.
+     */
+    public Person(Name name, Phone phone, Email email, Address address, Team team, Set<Tag> tags) {
+        this(name, phone, email, address, team, new Position("NONE"), tags);
     }
 
     public Name getName() {
@@ -202,4 +206,5 @@
                 .add("isCaptain", isCaptain)
                 .toString();
     }
+
 }