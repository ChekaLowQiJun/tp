package seedu.address.model.person;

import static seedu.address.commons.util.CollectionUtil.requireAllNonNull;

import java.util.Collections;
import java.util.HashSet;
import java.util.Objects;
import java.util.Set;

import seedu.address.commons.util.ToStringBuilder;
import seedu.address.model.position.Position;
import seedu.address.model.tag.Tag;
import seedu.address.model.team.Team;

/**
 * Represents a Person in the address book.
 * Guarantees: details are present and not null, field values are validated,
 * immutable.
 */
public class Person {

    // Identity fields
    private final Name name;
    private final Phone phone;
    private final Email email;

    // Data fields
    private final Address address;
    private final Set<Tag> tags = new HashSet<>();
    private final Team team;
<<<<<<< HEAD
    private final Position position;

    /**
     * Creates a Person object with team and position assigned.
=======
    private boolean isCaptain;

    /**
     * Creates a Person object, where isCaptain is false and with a team assigned.
>>>>>>> 34c696d9
     * Every field must be present and not null.
     */
    public Person(Name name, Phone phone, Email email, Address address, Team team, Position position, Set<Tag> tags) {
        requireAllNonNull(name, phone, email, address, team, position, tags);
        this.name = name;
        this.phone = phone;
        this.email = email;
        this.address = address;
        this.team = team;
        this.position = position;
        this.tags.addAll(tags);
        this.isCaptain = false;
    }

    /**
     * Creates a Person object, where isCaptain is true and with a team assigned.
     * Every field must be present, and not null.
     */
    public Person(Name name, Phone phone, Email email, Address address, Team team, Set<Tag> tags, boolean isCaptain) {
        requireAllNonNull(name, phone, email, address, team, tags);
        this.name = name;
        this.phone = phone;
        this.email = email;
        this.address = address;
        this.team = team;
        this.tags.addAll(tags);
        this.isCaptain = isCaptain;
    }

    /**
     * Backwards-compatible constructor defaulting position to NONE for legacy call sites.
     */
    public Person(Name name, Phone phone, Email email, Address address, Team team, Set<Tag> tags) {
        this(name, phone, email, address, team, new Position("NONE"), tags);
    }

    public Name getName() {
        return name;
    }

    public Phone getPhone() {
        return phone;
    }

    public Email getEmail() {
        return email;
    }

    public Address getAddress() {
        return address;
    }

    public Team getTeam() {
        return team;
    }

<<<<<<< HEAD
    public Position getPosition() {
        return position;
=======
    public boolean isCaptain() {
        return isCaptain;
    }

    public void makeCaptain() {
        this.isCaptain = true;
    }

    public void stripCaptain() {
        this.isCaptain = false;
>>>>>>> 34c696d9
    }

    /**
     * Returns an immutable tag set, which throws
     * {@code UnsupportedOperationException}
     * if modification is attempted.
     */
    public Set<Tag> getTags() {
        return Collections.unmodifiableSet(tags);
    }

    /**
     * Returns true if both persons have the same name.
     * This defines a weaker notion of equality between two persons.
     */
    public boolean isSamePerson(Person otherPerson) {
        if (otherPerson == this) {
            return true;
        }

        return otherPerson != null
                && otherPerson.getName().equals(getName());
    }

    /**
     * Returns true if both persons have the same identity and data fields.
     * This defines a stronger notion of equality between two persons.
     */
    @Override
    public boolean equals(Object other) {
        if (other == this) {
            return true;
        }

        // instanceof handles nulls
        if (!(other instanceof Person)) {
            return false;
        }

        Person otherPerson = (Person) other;
        return name.equals(otherPerson.name)
                && phone.equals(otherPerson.phone)
                && email.equals(otherPerson.email)
                && address.equals(otherPerson.address)
                && team.equals(otherPerson.team)
                && tags.equals(otherPerson.tags)
                && isCaptain == otherPerson.isCaptain();
    }

    @Override
    public int hashCode() {
        // use this method for custom fields hashing instead of implementing your own
        return Objects.hash(name, phone, email, address, tags, team);
    }

    @Override
    public String toString() {
        return new ToStringBuilder(this)
                .add("name", name)
                .add("phone", phone)
                .add("email", email)
                .add("address", address)
                .add("tags", tags)
                .add("team", team)
                .add("isCaptain", isCaptain)
                .toString();
    }

}<|MERGE_RESOLUTION|>--- conflicted
+++ resolved
@@ -28,17 +28,10 @@
     private final Address address;
     private final Set<Tag> tags = new HashSet<>();
     private final Team team;
-<<<<<<< HEAD
     private final Position position;
 
     /**
-     * Creates a Person object with team and position assigned.
-=======
-    private boolean isCaptain;
-
-    /**
      * Creates a Person object, where isCaptain is false and with a team assigned.
->>>>>>> 34c696d9
      * Every field must be present and not null.
      */
     public Person(Name name, Phone phone, Email email, Address address, Team team, Position position, Set<Tag> tags) {
@@ -95,10 +88,10 @@
         return team;
     }
 
-<<<<<<< HEAD
     public Position getPosition() {
         return position;
-=======
+    }
+  
     public boolean isCaptain() {
         return isCaptain;
     }
@@ -109,7 +102,6 @@
 
     public void stripCaptain() {
         this.isCaptain = false;
->>>>>>> 34c696d9
     }
 
     /**
