--- conflicted
+++ resolved
@@ -45,104 +45,64 @@
 
     @Test
     public void toModelType_invalidName_throwsIllegalValueException() {
-<<<<<<< HEAD
         JsonAdaptedPerson person = new JsonAdaptedPerson(INVALID_NAME, VALID_PHONE, VALID_EMAIL, VALID_ADDRESS,
-                VALID_INJURY_STATUS, VALID_TEAM, VALID_TAGS);
-=======
-        JsonAdaptedPerson person = new JsonAdaptedPerson(
-                INVALID_NAME, VALID_PHONE, VALID_EMAIL, VALID_ADDRESS, VALID_TEAM, VALID_POSITION, VALID_TAGS);
->>>>>>> 451b22f1
+                VALID_INJURY_STATUS, VALID_TEAM, VALID_POSITION, VALID_TAGS);
         String expectedMessage = Name.MESSAGE_CONSTRAINTS;
         assertThrows(IllegalValueException.class, expectedMessage, person::toModelType);
     }
 
     @Test
     public void toModelType_nullName_throwsIllegalValueException() {
-<<<<<<< HEAD
         JsonAdaptedPerson person = new JsonAdaptedPerson(null, VALID_PHONE, VALID_EMAIL, VALID_ADDRESS,
-                VALID_INJURY_STATUS, VALID_TEAM, VALID_TAGS);
-=======
-        JsonAdaptedPerson person = new JsonAdaptedPerson(null, VALID_PHONE, VALID_EMAIL,
-                VALID_ADDRESS, VALID_TEAM, VALID_POSITION, VALID_TAGS);
->>>>>>> 451b22f1
+                VALID_INJURY_STATUS, VALID_TEAM, VALID_POSITION, VALID_TAGS);
         String expectedMessage = String.format(MISSING_FIELD_MESSAGE_FORMAT, Name.class.getSimpleName());
         assertThrows(IllegalValueException.class, expectedMessage, person::toModelType);
     }
 
     @Test
     public void toModelType_invalidPhone_throwsIllegalValueException() {
-<<<<<<< HEAD
         JsonAdaptedPerson person = new JsonAdaptedPerson(VALID_NAME, INVALID_PHONE, VALID_EMAIL, VALID_ADDRESS,
-                VALID_INJURY_STATUS, VALID_TEAM, VALID_TAGS);
-=======
-        JsonAdaptedPerson person = new JsonAdaptedPerson(
-                VALID_NAME, INVALID_PHONE, VALID_EMAIL, VALID_ADDRESS, VALID_TEAM, VALID_POSITION, VALID_TAGS);
->>>>>>> 451b22f1
+                VALID_INJURY_STATUS, VALID_TEAM, VALID_POSITION, VALID_TAGS);
         String expectedMessage = Phone.MESSAGE_CONSTRAINTS;
         assertThrows(IllegalValueException.class, expectedMessage, person::toModelType);
     }
 
     @Test
     public void toModelType_nullPhone_throwsIllegalValueException() {
-<<<<<<< HEAD
         JsonAdaptedPerson person = new JsonAdaptedPerson(VALID_NAME, null, VALID_EMAIL, VALID_ADDRESS,
-                VALID_INJURY_STATUS, VALID_TEAM, VALID_TAGS);
-=======
-        JsonAdaptedPerson person = new JsonAdaptedPerson(VALID_NAME, null, VALID_EMAIL,
-                VALID_ADDRESS, VALID_TEAM, VALID_POSITION, VALID_TAGS);
->>>>>>> 451b22f1
+                VALID_INJURY_STATUS, VALID_TEAM, VALID_POSITION, VALID_TAGS);
         String expectedMessage = String.format(MISSING_FIELD_MESSAGE_FORMAT, Phone.class.getSimpleName());
         assertThrows(IllegalValueException.class, expectedMessage, person::toModelType);
     }
 
     @Test
     public void toModelType_invalidEmail_throwsIllegalValueException() {
-<<<<<<< HEAD
         JsonAdaptedPerson person = new JsonAdaptedPerson(VALID_NAME, VALID_PHONE, INVALID_EMAIL, VALID_ADDRESS,
-                VALID_INJURY_STATUS, VALID_TEAM, VALID_TAGS);
-=======
-        JsonAdaptedPerson person = new JsonAdaptedPerson(
-                VALID_NAME, VALID_PHONE, INVALID_EMAIL, VALID_ADDRESS, VALID_TEAM, VALID_POSITION, VALID_TAGS);
->>>>>>> 451b22f1
+                VALID_INJURY_STATUS, VALID_TEAM, VALID_POSITION, VALID_TAGS);
         String expectedMessage = Email.MESSAGE_CONSTRAINTS;
         assertThrows(IllegalValueException.class, expectedMessage, person::toModelType);
     }
 
     @Test
     public void toModelType_nullEmail_throwsIllegalValueException() {
-<<<<<<< HEAD
         JsonAdaptedPerson person = new JsonAdaptedPerson(VALID_NAME, VALID_PHONE, null, VALID_ADDRESS,
-                VALID_INJURY_STATUS, VALID_TEAM, VALID_TAGS);
-=======
-        JsonAdaptedPerson person = new JsonAdaptedPerson(VALID_NAME, VALID_PHONE, null,
-                VALID_ADDRESS, VALID_TEAM, VALID_POSITION, VALID_TAGS);
->>>>>>> 451b22f1
+                VALID_INJURY_STATUS, VALID_TEAM, VALID_POSITION, VALID_TAGS);
         String expectedMessage = String.format(MISSING_FIELD_MESSAGE_FORMAT, Email.class.getSimpleName());
         assertThrows(IllegalValueException.class, expectedMessage, person::toModelType);
     }
 
     @Test
     public void toModelType_invalidAddress_throwsIllegalValueException() {
-<<<<<<< HEAD
         JsonAdaptedPerson person = new JsonAdaptedPerson(VALID_NAME, VALID_PHONE, VALID_EMAIL, INVALID_ADDRESS,
-                VALID_INJURY_STATUS, VALID_TEAM, VALID_TAGS);
-=======
-        JsonAdaptedPerson person = new JsonAdaptedPerson(
-                VALID_NAME, VALID_PHONE, VALID_EMAIL, INVALID_ADDRESS, VALID_TEAM, VALID_POSITION, VALID_TAGS);
->>>>>>> 451b22f1
+                VALID_INJURY_STATUS, VALID_TEAM, VALID_POSITION, VALID_TAGS);
         String expectedMessage = Address.MESSAGE_CONSTRAINTS;
         assertThrows(IllegalValueException.class, expectedMessage, person::toModelType);
     }
 
     @Test
     public void toModelType_nullAddress_throwsIllegalValueException() {
-<<<<<<< HEAD
         JsonAdaptedPerson person = new JsonAdaptedPerson(VALID_NAME, VALID_PHONE, VALID_EMAIL, null,
-                VALID_INJURY_STATUS, VALID_TEAM, VALID_TAGS);
-=======
-        JsonAdaptedPerson person = new JsonAdaptedPerson(VALID_NAME, VALID_PHONE, VALID_EMAIL,
-                null, VALID_TEAM, VALID_POSITION, VALID_TAGS);
->>>>>>> 451b22f1
+                VALID_INJURY_STATUS, VALID_TEAM, VALID_POSITION, VALID_TAGS);
         String expectedMessage = String.format(MISSING_FIELD_MESSAGE_FORMAT, Address.class.getSimpleName());
         assertThrows(IllegalValueException.class, expectedMessage, person::toModelType);
     }
@@ -150,7 +110,7 @@
     @Test
     public void toModelType_invalidInjuryStatus_throwsIllegalValueException() {
         JsonAdaptedPerson person = new JsonAdaptedPerson(VALID_NAME, VALID_PHONE, VALID_EMAIL, VALID_ADDRESS,
-                INVALID_INJURY_STATUS, VALID_TEAM, VALID_TAGS);
+                INVALID_INJURY_STATUS, VALID_TEAM, VALID_POSITION, VALID_TAGS);
         String expectedMessage = Injury.MESSAGE_CONSTRAINTS;
         assertThrows(IllegalValueException.class, expectedMessage, person::toModelType);
     }
@@ -159,25 +119,15 @@
     public void toModelType_invalidTags_throwsIllegalValueException() {
         List<JsonAdaptedTag> invalidTags = new ArrayList<>(VALID_TAGS);
         invalidTags.add(new JsonAdaptedTag(INVALID_TAG));
-<<<<<<< HEAD
         JsonAdaptedPerson person = new JsonAdaptedPerson(VALID_NAME, VALID_PHONE, VALID_EMAIL, VALID_ADDRESS,
-                VALID_INJURY_STATUS, VALID_TEAM, invalidTags);
-=======
-        JsonAdaptedPerson person = new JsonAdaptedPerson(
-                VALID_NAME, VALID_PHONE, VALID_EMAIL, VALID_ADDRESS, VALID_TEAM, VALID_POSITION, invalidTags);
->>>>>>> 451b22f1
+                VALID_INJURY_STATUS, VALID_TEAM, VALID_POSITION, invalidTags);
         assertThrows(IllegalValueException.class, person::toModelType);
     }
 
     @Test
     public void toModelType_nullTeam_throwsIllegalValueException() {
-<<<<<<< HEAD
         JsonAdaptedPerson person = new JsonAdaptedPerson(VALID_NAME, VALID_PHONE, VALID_EMAIL, VALID_ADDRESS,
-                VALID_INJURY_STATUS, null, VALID_TAGS);
-=======
-        JsonAdaptedPerson person = new JsonAdaptedPerson(VALID_NAME, VALID_PHONE, VALID_EMAIL,
-                VALID_ADDRESS, null, VALID_POSITION, VALID_TAGS);
->>>>>>> 451b22f1
+                VALID_INJURY_STATUS, null, VALID_POSITION, VALID_TAGS);
         String expectedMessage = String.format(MISSING_FIELD_MESSAGE_FORMAT, "Team");
         assertThrows(IllegalValueException.class, expectedMessage, person::toModelType);
     }
