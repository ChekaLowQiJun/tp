--- conflicted
+++ resolved
@@ -76,7 +76,6 @@
     public static final String INVALID_ADDRESS_DESC = " " + PREFIX_ADDRESS; // empty string not allowed for addresses
     public static final String INVALID_INJURY_DESC = " " + PREFIX_INJURY + "@CL"; // '@' not allowed in injuries
     public static final String INVALID_TEAM_DESC = " " + PREFIX_TEAM + "U@16"; // '@' not allowed in team names
-    public static final String INVALID_TEAMNAME_DESC = " " + PREFIX_NAME + "U16*"; // '*' not allowed in team names
     public static final String INVALID_TAG_DESC = " " + PREFIX_TAG + "hubby*"; // '*' not allowed in tags
     public static final String INVALID_PLAYER_DESC = " " + PREFIX_PLAYER + "hubby*"; // '*' not allowed in player names
     public static final String INVALID_POSITION_DESC = " " + PREFIX_POSITION + "MF*"; // '*' not allowed in positions
@@ -90,11 +89,8 @@
     public static final String VALID_TEAM_NAME_12 = "U12";
     public static final String TEAM_NAME_DESC_12 = " " + PREFIX_TEAM + VALID_TEAM_NAME_12;
 
-<<<<<<< HEAD
     public static final String INVALID_TEAM_NAME_DESC = " " + PREFIX_TEAM + "U@16"; // '@' not allowed in team names
 
-=======
->>>>>>> 361191ba
     public static final String PREAMBLE_WHITESPACE = "\t  \r  \n";
     public static final String PREAMBLE_NON_EMPTY = "NonEmptyPreamble";
 
