--- conflicted
+++ resolved
@@ -145,17 +145,12 @@
      * If no position was set explicitly, uses the legacy constructor that defaults position to NONE.
      */
     public Person build() {
-<<<<<<< HEAD
-        return new Person(name, phone, email, address, team, tags, injury);
-=======
         Person built = (position == null)
-                ? new Person(name, phone, email, address, team, tags)
-                : new Person(name, phone, email, address, team, position, tags);
+                ? new Person(name, phone, email, address, team, tags, injury)
+                : new Person(name, phone, email, address, team, position, tags, injury);
         if (isCaptain) {
             built.makeCaptain();
         }
         return built;
->>>>>>> 451b22f1
     }
-
 }