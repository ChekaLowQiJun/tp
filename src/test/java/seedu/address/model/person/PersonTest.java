package seedu.address.model.person;

import static org.junit.jupiter.api.Assertions.assertEquals;
import static org.junit.jupiter.api.Assertions.assertFalse;
import static org.junit.jupiter.api.Assertions.assertTrue;
import static seedu.address.logic.commands.CommandTestUtil.VALID_ADDRESS_BOB;
import static seedu.address.logic.commands.CommandTestUtil.VALID_EMAIL_BOB;
import static seedu.address.logic.commands.CommandTestUtil.VALID_NAME_BOB;
import static seedu.address.logic.commands.CommandTestUtil.VALID_PHONE_BOB;
import static seedu.address.logic.commands.CommandTestUtil.VALID_TAG_HUSBAND;
import static seedu.address.testutil.Assert.assertThrows;
import static seedu.address.testutil.TypicalPersons.ALICE;
import static seedu.address.testutil.TypicalPersons.BOB;

import org.junit.jupiter.api.Test;

import seedu.address.testutil.PersonBuilder;

public class PersonTest {

    @Test
    public void asObservableList_modifyList_throwsUnsupportedOperationException() {
        Person person = new PersonBuilder().build();
        assertThrows(UnsupportedOperationException.class, () -> person.getTags().remove(0));
    }

    @Test
    public void isSamePerson() {
        // same object -> returns true
        assertTrue(ALICE.isSamePerson(ALICE));

        // null -> returns false
        assertFalse(ALICE.isSamePerson(null));

        // same name, all other attributes different -> returns true
        Person editedAlice = new PersonBuilder(ALICE).withPhone(VALID_PHONE_BOB).withEmail(VALID_EMAIL_BOB)
                .withAddress(VALID_ADDRESS_BOB).withTags(VALID_TAG_HUSBAND).build();
        assertTrue(ALICE.isSamePerson(editedAlice));

        // different name, all other attributes same -> returns false
        editedAlice = new PersonBuilder(ALICE).withName(VALID_NAME_BOB).build();
        assertFalse(ALICE.isSamePerson(editedAlice));

        // name differs in case, all other attributes same -> returns true
        Person editedBob = new PersonBuilder(BOB).withName(VALID_NAME_BOB.toLowerCase()).build();
        assertTrue(BOB.isSamePerson(editedBob));

        // name has trailing spaces, all other attributes same -> returns false
        String nameWithTrailingSpaces = VALID_NAME_BOB + " ";
        editedBob = new PersonBuilder(BOB).withName(nameWithTrailingSpaces).build();
        assertFalse(BOB.isSamePerson(editedBob));
    }

    @Test
    public void equals() {
        // same values -> returns true
        Person aliceCopy = new PersonBuilder(ALICE).build();
        assertTrue(ALICE.equals(aliceCopy));

        // same object -> returns true
        assertTrue(ALICE.equals(ALICE));

        // null -> returns false
        assertFalse(ALICE.equals(null));

        // different type -> returns false
        assertFalse(ALICE.equals(5));

        // different person -> returns false
        assertFalse(ALICE.equals(BOB));

        // different name -> returns false
        Person editedAlice = new PersonBuilder(ALICE).withName(VALID_NAME_BOB).build();
        assertFalse(ALICE.equals(editedAlice));

        // different phone -> returns false
        editedAlice = new PersonBuilder(ALICE).withPhone(VALID_PHONE_BOB).build();
        assertFalse(ALICE.equals(editedAlice));

        // different email -> returns false
        editedAlice = new PersonBuilder(ALICE).withEmail(VALID_EMAIL_BOB).build();
        assertFalse(ALICE.equals(editedAlice));

        // different address -> returns false
        editedAlice = new PersonBuilder(ALICE).withAddress(VALID_ADDRESS_BOB).build();
        assertFalse(ALICE.equals(editedAlice));

        // different tags -> returns false
        editedAlice = new PersonBuilder(ALICE).withTags(VALID_TAG_HUSBAND).build();
        assertFalse(ALICE.equals(editedAlice));

        // different captaincy -> false
        editedAlice = new PersonBuilder(ALICE).withCaptain(true).build();
        assertFalse(ALICE.equals(editedAlice));
    }

    @Test
    public void toStringMethod() {
        String expected = Person.class.getCanonicalName() + "{name=" + ALICE.getName() + ", phone=" + ALICE.getPhone()
                + ", email=" + ALICE.getEmail() + ", address=" + ALICE.getAddress() + ", tags=" + ALICE.getTags()
<<<<<<< HEAD
                + ", team=" + ALICE.getTeam() + ", injury status=" + ALICE.getInjury() + "}";
=======
                + ", team=" + ALICE.getTeam() + ", isCaptain=" + ALICE.isCaptain() + "}";
>>>>>>> 451b22f1
        assertEquals(expected, ALICE.toString());
    }
}<|MERGE_RESOLUTION|>--- conflicted
+++ resolved
@@ -98,11 +98,8 @@
     public void toStringMethod() {
         String expected = Person.class.getCanonicalName() + "{name=" + ALICE.getName() + ", phone=" + ALICE.getPhone()
                 + ", email=" + ALICE.getEmail() + ", address=" + ALICE.getAddress() + ", tags=" + ALICE.getTags()
-<<<<<<< HEAD
-                + ", team=" + ALICE.getTeam() + ", injury status=" + ALICE.getInjury() + "}";
-=======
-                + ", team=" + ALICE.getTeam() + ", isCaptain=" + ALICE.isCaptain() + "}";
->>>>>>> 451b22f1
+                + ", team=" + ALICE.getTeam() + ", isCaptain=" + ALICE.isCaptain()
+                + ", injury status=" + ALICE.getInjury() + "}";
         assertEquals(expected, ALICE.toString());
     }
 }